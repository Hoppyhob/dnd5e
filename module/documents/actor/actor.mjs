import Proficiency from "./proficiency.mjs";
import * as Trait from "./trait.mjs";
import ScaleValueAdvancement from "../advancement/scale-value.mjs";
import { SystemDocumentMixin } from "../mixin.mjs";
import { d20Roll } from "../../dice/dice.mjs";
import { simplifyBonus } from "../../utils.mjs";
import ShortRestDialog from "../../applications/actor/short-rest.mjs";
import LongRestDialog from "../../applications/actor/long-rest.mjs";
import ActiveEffect5e from "../active-effect.mjs";

/**
 * Extend the base Actor class to implement additional system-specific logic.
 */
export default class Actor5e extends SystemDocumentMixin(Actor) {

  /**
   * The data source for Actor5e.classes allowing it to be lazily computed.
   * @type {Object<Item5e>}
   * @private
   */
  _classes;

  /* -------------------------------------------- */
  /*  Properties                                  */
  /* -------------------------------------------- */

  /**
   * A mapping of classes belonging to this Actor.
   * @type {Object<Item5e>}
   */
  get classes() {
    if ( this._classes !== undefined ) return this._classes;
    if ( !["character", "npc"].includes(this.type) ) return this._classes = {};
    return this._classes = this.items.filter(item => item.type === "class").reduce((obj, cls) => {
      obj[cls.identifier] = cls;
      return obj;
    }, {});
  }

  /* -------------------------------------------- */

  /**
   * Is this Actor currently polymorphed into some other creature?
   * @type {boolean}
   */
  get isPolymorphed() {
    return this.getFlag("dnd5e", "isPolymorphed") || false;
  }

  /* -------------------------------------------- */

  /**
   * The Actor's currently equipped armor, if any.
   * @type {Item5e|null}
   */
  get armor() {
    return this.system.attributes.ac.equippedArmor ?? null;
  }

  /* -------------------------------------------- */

  /**
   * The Actor's currently equipped shield, if any.
   * @type {Item5e|null}
   */
  get shield() {
    return this.system.attributes.ac.equippedShield ?? null;
  }

  /* -------------------------------------------- */
  /*  Methods                                     */
  /* -------------------------------------------- */

  /** @inheritdoc */
  _initializeSource(source, options={}) {
    source = super._initializeSource(source, options);
    if ( !source._id || !options.pack || dnd5e.moduleArt.suppressArt ) return source;
    const uuid = `Compendium.${options.pack}.${source._id}`;
    const art = game.dnd5e.moduleArt.map.get(uuid);
    if ( art?.actor || art?.token ) {
      if ( art.actor ) source.img = art.actor;
      if ( typeof art.token === "string" ) source.prototypeToken.texture.src = art.token;
      else if ( art.token ) foundry.utils.mergeObject(source.prototypeToken, art.token);
      const biography = source.system.details?.biography;
      if ( art.credit && biography ) {
        if ( typeof biography.value !== "string" ) biography.value = "";
        biography.value += `<p>${art.credit}</p>`;
      }
    }
    return source;
  }

  /* -------------------------------------------- */

  /** @inheritDoc */
  prepareData() {
    if ( !game.template.Actor.types.includes(this.type) ) return super.prepareData();
    this._classes = undefined;
    this._preparationWarnings = [];
    super.prepareData();
    this.items.forEach(item => item.prepareFinalAttributes());
  }

  /* -------------------------------------------- */

  /** @inheritDoc */
  prepareBaseData() {
    if ( !game.template.Actor.types.includes(this.type) ) return;
    if ( this.type !== "group" ) this._prepareBaseArmorClass();

    // Type-specific preparation
    switch ( this.type ) {
      case "character":
        return this._prepareCharacterData();
      case "npc":
        return this._prepareNPCData();
      case "vehicle":
        return this._prepareVehicleData();
    }
  }

  /* --------------------------------------------- */

  /** @inheritDoc */
  applyActiveEffects() {
    this._prepareScaleValues();
    if ( this.system?.prepareEmbeddedData instanceof Function ) this.system.prepareEmbeddedData();
    // The Active Effects do not have access to their parent at preparation time, so we wait until this stage to
    // determine whether they are suppressed or not.
    for ( const effect of this.allApplicableEffects() ) {
      effect.determineSuppression();
    }
    return super.applyActiveEffects();
  }

  /* -------------------------------------------- */

  /** @inheritDoc */
  prepareDerivedData() {
    if ( !game.template.Actor.types.includes(this.type) || (this.type === "group") ) return;

    const flags = this.flags.dnd5e || {};
    this.labels = {};

    // Retrieve data for polymorphed actors
    let originalSaves = null;
    let originalSkills = null;
    if ( this.isPolymorphed ) {
      const transformOptions = flags.transformOptions;
      const original = game.actors?.get(flags.originalActor);
      if ( original ) {
        if ( transformOptions.mergeSaves ) originalSaves = original.system.abilities;
        if ( transformOptions.mergeSkills ) originalSkills = original.system.skills;
      }
    }

    // Prepare abilities, skills, & everything else
    const globalBonuses = this.system.bonuses?.abilities ?? {};
    const rollData = this.getRollData();
    const checkBonus = simplifyBonus(globalBonuses?.check, rollData);
    this._prepareAbilities(rollData, globalBonuses, checkBonus, originalSaves);
    this._prepareSkills(rollData, globalBonuses, checkBonus, originalSkills);
    this._prepareTools(rollData, globalBonuses, checkBonus);
    this._prepareArmorClass();
    this._prepareEncumbrance();
    this._prepareHitPoints(rollData);
    this._prepareInitiative(rollData, checkBonus);
    this._prepareSpellcasting();
  }

  /* -------------------------------------------- */

  /**
   * Return the amount of experience required to gain a certain character level.
   * @param {number} level  The desired level.
   * @returns {number}      The XP required.
   */
  getLevelExp(level) {
    const levels = CONFIG.DND5E.CHARACTER_EXP_LEVELS;
    return levels[Math.min(level, levels.length - 1)];
  }

  /* -------------------------------------------- */

  /**
   * Return the amount of experience granted by killing a creature of a certain CR.
   * @param {number} cr     The creature's challenge rating.
   * @returns {number}      The amount of experience granted per kill.
   */
  getCRExp(cr) {
    if ( cr < 1.0 ) return Math.max(200 * cr, 10);
    return CONFIG.DND5E.CR_EXP_LEVELS[cr];
  }

  /* -------------------------------------------- */

  /**
   * @inheritdoc
   * @param {object} [options]
   * @param {boolean} [options.deterministic] Whether to force deterministic values for data properties that could be
   *                                            either a die term or a flat term.
   */
  getRollData({ deterministic=false }={}) {
    const data = {...super.getRollData()};
    if ( this.type === "group" ) return data;
    data.prof = new Proficiency(this.system.attributes.prof, 1);
    if ( deterministic ) data.prof = data.prof.flat;
    data.attributes = foundry.utils.deepClone(data.attributes);
    data.attributes.spellmod = data.abilities[data.attributes.spellcasting || "int"]?.mod ?? 0;
    data.classes = {};
    for ( const [identifier, cls] of Object.entries(this.classes) ) {
      data.classes[identifier] = {...cls.system};
      if ( cls.subclass ) data.classes[identifier].subclass = cls.subclass.system;
    }
    return data;
  }

  /* -------------------------------------------- */
  /*  Base Data Preparation Helpers               */
  /* -------------------------------------------- */

  /**
   * Initialize derived AC fields for Active Effects to target.
   * Mutates the system.attributes.ac object.
   * @protected
   */
  _prepareBaseArmorClass() {
    const ac = this.system.attributes.ac;
    ac.armor = 10;
    ac.shield = ac.cover = 0;
    ac.bonus = "";
  }

  /* -------------------------------------------- */

  /**
   * Derive any values that have been scaled by the Advancement system.
   * Mutates the value of the `system.scale` object.
   * @protected
   */
  _prepareScaleValues() {
    this.system.scale = this.items.reduce((scale, item) => {
      if ( ScaleValueAdvancement.metadata.validItemTypes.has(item.type) ) scale[item.identifier] = item.scaleValues;
      return scale;
    }, {});
  }

  /* -------------------------------------------- */

  /**
   * Perform any Character specific preparation.
   * Mutates several aspects of the system data object.
   * @protected
   */
  _prepareCharacterData() {
    this.system.details.level = 0;
    this.system.attributes.hd = 0;
    this.system.attributes.attunement.value = 0;

    for ( const item of this.items ) {
      // Class levels & hit dice
      if ( item.type === "class" ) {
        const classLevels = parseInt(item.system.levels) || 1;
        this.system.details.level += classLevels;
        this.system.attributes.hd += classLevels - (parseInt(item.system.hitDiceUsed) || 0);
      }

      // Attuned items
      else if ( item.system.attunement === CONFIG.DND5E.attunementTypes.ATTUNED ) {
        this.system.attributes.attunement.value += 1;
      }
    }

    // Character proficiency bonus
    this.system.attributes.prof = Proficiency.calculateMod(this.system.details.level);

    // Experience required for next level
    const { xp, level } = this.system.details;
    xp.max = this.getLevelExp(level || 1);
    xp.min = level ? this.getLevelExp(level - 1) : 0;
    if ( level >= CONFIG.DND5E.CHARACTER_EXP_LEVELS.length ) xp.pct = 100;
    else {
      const required = xp.max - xp.min;
      const pct = Math.round((xp.value - xp.min) * 100 / required);
      xp.pct = Math.clamped(pct, 0, 100);
    }
  }

  /* -------------------------------------------- */

  /**
   * Perform any NPC specific preparation.
   * Mutates several aspects of the system data object.
   * @protected
   */
  _prepareNPCData() {
    const cr = this.system.details.cr;

    // Attuned items
    this.system.attributes.attunement.value = this.items.filter(i => {
      return i.system.attunement === CONFIG.DND5E.attunementTypes.ATTUNED;
    }).length;

    // Kill Experience
    this.system.details.xp ??= {};
    this.system.details.xp.value = this.getCRExp(cr);

    // Proficiency
    this.system.attributes.prof = Proficiency.calculateMod(Math.max(cr, 1));

    // Spellcaster Level
    if ( this.system.attributes.spellcasting && !Number.isNumeric(this.system.details.spellLevel) ) {
      this.system.details.spellLevel = Math.max(cr, 1);
    }
  }

  /* -------------------------------------------- */

  /**
   * Perform any Vehicle specific preparation.
   * Mutates several aspects of the system data object.
   * @protected
   */
  _prepareVehicleData() {
    this.system.attributes.prof = 0;
  }

  /* -------------------------------------------- */
  /*  Derived Data Preparation Helpers            */
  /* -------------------------------------------- */

  /**
   * Prepare abilities.
   * @param {object} bonusData      Data produced by `getRollData` to be applied to bonus formulas.
   * @param {object} globalBonuses  Global bonus data.
   * @param {number} checkBonus     Global ability check bonus.
   * @param {object} originalSaves  A transformed actor's original actor's abilities.
   * @protected
   */
  _prepareAbilities(bonusData, globalBonuses, checkBonus, originalSaves) {
    const flags = this.flags.dnd5e ?? {};
    const dcBonus = simplifyBonus(this.system.bonuses?.spell?.dc, bonusData);
    const saveBonus = simplifyBonus(globalBonuses.save, bonusData);
    for ( const [id, abl] of Object.entries(this.system.abilities) ) {
      if ( flags.diamondSoul ) abl.proficient = 1;  // Diamond Soul is proficient in all saves
      abl.mod = Math.floor((abl.value - 10) / 2);

      const isRA = this._isRemarkableAthlete(id);
      abl.checkProf = new Proficiency(this.system.attributes.prof, (isRA || flags.jackOfAllTrades) ? 0.5 : 0, !isRA);
      const saveBonusAbl = simplifyBonus(abl.bonuses?.save, bonusData);
      abl.saveBonus = saveBonusAbl + saveBonus;

      abl.saveProf = new Proficiency(this.system.attributes.prof, abl.proficient);
      const checkBonusAbl = simplifyBonus(abl.bonuses?.check, bonusData);
      abl.checkBonus = checkBonusAbl + checkBonus;

      abl.save = abl.mod + abl.saveBonus;
      if ( Number.isNumeric(abl.saveProf.term) ) abl.save += abl.saveProf.flat;
      abl.dc = 8 + abl.mod + this.system.attributes.prof + dcBonus;

      if ( !Number.isFinite(abl.max) ) abl.max = CONFIG.DND5E.maxAbilityScore;

      // If we merged saves when transforming, take the highest bonus here.
      if ( originalSaves && abl.proficient ) abl.save = Math.max(abl.save, originalSaves[id].save);
    }
  }

  /* -------------------------------------------- */

  /**
   * Prepare skill checks. Mutates the values of system.skills.
   * @param {object} bonusData       Data produced by `getRollData` to be applied to bonus formulas.
   * @param {object} globalBonuses   Global bonus data.
   * @param {number} checkBonus      Global ability check bonus.
   * @param {object} originalSkills  A transformed actor's original actor's skills.
   * @protected
   */
  _prepareSkills(bonusData, globalBonuses, checkBonus, originalSkills) {
    if ( this.type === "vehicle" ) return;
    const flags = this.flags.dnd5e ?? {};

    // Skill modifiers
    const feats = CONFIG.DND5E.characterFlags;
    const skillBonus = simplifyBonus(globalBonuses.skill, bonusData);
    for ( const [id, skl] of Object.entries(this.system.skills) ) {
      const ability = this.system.abilities[skl.ability];
      const baseBonus = simplifyBonus(skl.bonuses?.check, bonusData);
      let roundDown = true;

      // Remarkable Athlete
      if ( this._isRemarkableAthlete(skl.ability) && (skl.value < 0.5) ) {
        skl.value = 0.5;
        roundDown = false;
      }

      // Jack of All Trades
      else if ( flags.jackOfAllTrades && (skl.value < 0.5) ) {
        skl.value = 0.5;
      }

      // Polymorph Skill Proficiencies
      if ( originalSkills ) {
        skl.value = Math.max(skl.value, originalSkills[id].value);
      }

      // Compute modifier
      const checkBonusAbl = simplifyBonus(ability?.bonuses?.check, bonusData);
      skl.bonus = baseBonus + checkBonus + checkBonusAbl + skillBonus;
      skl.mod = ability?.mod ?? 0;
      skl.prof = new Proficiency(this.system.attributes.prof, skl.value, roundDown);
      skl.proficient = skl.value;
      skl.total = skl.mod + skl.bonus;
      if ( Number.isNumeric(skl.prof.term) ) skl.total += skl.prof.flat;

      // Compute passive bonus
      const passive = flags.observantFeat && (feats.observantFeat.skills.includes(id)) ? 5 : 0;
      const passiveBonus = simplifyBonus(skl.bonuses?.passive, bonusData);
      skl.passive = 10 + skl.mod + skl.bonus + skl.prof.flat + passive + passiveBonus;
    }
  }

  /* -------------------------------------------- */

  /**
   * Prepare tool checks. Mutates the values of system.tools.
   * @param {object} bonusData       Data produced by `getRollData` to be applied to bonus formulae.
   * @param {object} globalBonuses   Global bonus data.
   * @param {number} checkBonus      Global ability check bonus.
   * @protected
   */
  _prepareTools(bonusData, globalBonuses, checkBonus) {
    if ( this.type === "vehicle" ) return;
    const flags = this.flags.dnd5e ?? {};
    for ( const tool of Object.values(this.system.tools) ) {
      const ability = this.system.abilities[tool.ability];
      const baseBonus = simplifyBonus(tool.bonuses.check, bonusData);
      let roundDown = true;

      // Remarkable Athlete.
      if ( this._isRemarkableAthlete(tool.ability) && (tool.value < 0.5) ) {
        tool.value = 0.5;
        roundDown = false;
      }

      // Jack of All Trades.
      else if ( flags.jackOfAllTrades && (tool.value < 0.5) ) tool.value = 0.5;

      const checkBonusAbl = simplifyBonus(ability?.bonuses?.check, bonusData);
      tool.bonus = baseBonus + checkBonus + checkBonusAbl;
      tool.mod = ability?.mod ?? 0;
      tool.prof = new Proficiency(this.system.attributes.prof, tool.value, roundDown);
      tool.total = tool.mod + tool.bonus;
      if ( Number.isNumeric(tool.prof.term) ) tool.total += tool.prof.flat;
    }
  }

  /* -------------------------------------------- */

  /**
   * Prepare a character's AC value from their equipped armor and shield.
   * Mutates the value of the `system.attributes.ac` object.
   */
  _prepareArmorClass() {
    const ac = this.system.attributes.ac;

    // Apply automatic migrations for older data structures
    let cfg = CONFIG.DND5E.armorClasses[ac.calc];
    if ( !cfg ) {
      ac.calc = "flat";
      if ( Number.isNumeric(ac.value) ) ac.flat = Number(ac.value);
      cfg = CONFIG.DND5E.armorClasses.flat;
    }

    // Identify Equipped Items
    const armorTypes = new Set(Object.keys(CONFIG.DND5E.armorTypes));
    const {armors, shields} = this.itemTypes.equipment.reduce((obj, equip) => {
      if ( !equip.system.equipped || !armorTypes.has(equip.system.type.value) ) return obj;
      if ( equip.system.type.value === "shield" ) obj.shields.push(equip);
      else obj.armors.push(equip);
      return obj;
    }, {armors: [], shields: []});
    const rollData = this.getRollData({ deterministic: true });

    // Determine base AC
    switch ( ac.calc ) {

      // Flat AC (no additional bonuses)
      case "flat":
        ac.value = Number(ac.flat);
        return;

      // Natural AC (includes bonuses)
      case "natural":
        ac.base = Number(ac.flat);
        break;

      default:
        let formula = ac.calc === "custom" ? ac.formula : cfg.formula;
        if ( armors.length ) {
          if ( armors.length > 1 ) this._preparationWarnings.push({
            message: game.i18n.localize("DND5E.WarnMultipleArmor"), type: "warning"
          });
          const armorData = armors[0].system.armor;
          const isHeavy = armors[0].system.type.value === "heavy";
          ac.armor = armorData.value ?? ac.armor;
          ac.dex = isHeavy ? 0 : Math.min(armorData.dex ?? Infinity, this.system.abilities.dex?.mod ?? 0);
          ac.equippedArmor = armors[0];
        }
        else ac.dex = this.system.abilities.dex?.mod ?? 0;

        rollData.attributes.ac = ac;
        try {
          const replaced = Roll.replaceFormulaData(formula, rollData);
          ac.base = Roll.safeEval(replaced);
        } catch(err) {
          this._preparationWarnings.push({
            message: game.i18n.localize("DND5E.WarnBadACFormula"), link: "armor", type: "error"
          });
          const replaced = Roll.replaceFormulaData(CONFIG.DND5E.armorClasses.default.formula, rollData);
          ac.base = Roll.safeEval(replaced);
        }
        break;
    }

    // Equipped Shield
    if ( shields.length ) {
      if ( shields.length > 1 ) this._preparationWarnings.push({
        message: game.i18n.localize("DND5E.WarnMultipleShields"), type: "warning"
      });
      ac.shield = shields[0].system.armor.value ?? 0;
      ac.equippedShield = shields[0];
    }

    // Compute total AC and return
    ac.bonus = simplifyBonus(ac.bonus, rollData);
    ac.value = ac.base + ac.shield + ac.bonus + ac.cover;
  }

  /* -------------------------------------------- */

  /**
   * Prepare the level and percentage of encumbrance for an Actor.
   * Optionally include the weight of carried currency by applying the standard rule from the PHB pg. 143.
   * Mutates the value of the `system.attributes.encumbrance` object.
   * @protected
   */
  _prepareEncumbrance() {
    const encumbrance = this.system.attributes.encumbrance ??= {};

    // Get the total weight from items
    let weight = this.items
      .filter(item => !item.container)
      .reduce((weight, item) => weight + (item.system.totalWeight ?? 0), 0);

    // [Optional] add Currency Weight (for non-transformed actors)
    const currency = this.system.currency;
    if ( game.settings.get("dnd5e", "currencyWeight") && currency ) {
      const numCoins = Object.values(currency).reduce((val, denom) => val + Math.max(denom, 0), 0);
      const currencyPerWeight = game.settings.get("dnd5e", "metricWeightUnits")
        ? CONFIG.DND5E.encumbrance.currencyPerWeight.metric
        : CONFIG.DND5E.encumbrance.currencyPerWeight.imperial;
      weight += numCoins / currencyPerWeight;
    }

    // Determine the Encumbrance size class
    const keys = Object.keys(CONFIG.DND5E.actorSizes);
    const index = keys.findIndex(k => k === this.system.traits.size);
    const config = CONFIG.DND5E.actorSizes[
      keys[this.flags.dnd5e?.powerfulBuild ? Math.min(index + 1, keys.length - 1) : index]
    ];
    const mod = config?.capacityMultiplier ?? config?.token ?? 1;

    const strengthMultiplier = game.settings.get("dnd5e", "metricWeightUnits")
      ? CONFIG.DND5E.encumbrance.strMultiplier.metric
      : CONFIG.DND5E.encumbrance.strMultiplier.imperial;

    // Populate final Encumbrance values
    encumbrance.mod = mod;
    encumbrance.value = weight.toNearest(0.1);
    encumbrance.max = ((this.system.abilities.str?.value ?? 10) * strengthMultiplier * mod).toNearest(0.1);
    encumbrance.pct = Math.clamped((encumbrance.value * 100) / encumbrance.max, 0, 100);
    encumbrance.encumbered = encumbrance.pct > (200 / 3);
  }

  /* -------------------------------------------- */

  /**
   * Prepare hit points for characters.
   * @param {object} rollData  Data produced by `getRollData` to be applied to bonus formulas.
   * @protected
   */
  _prepareHitPoints(rollData) {
    if ( this.type !== "character" || (this.system.attributes.hp.max !== null) ) return;
    const hp = this.system.attributes.hp;

    const abilityId = CONFIG.DND5E.hitPointsAbility || "con";
    const abilityMod = (this.system.abilities[abilityId]?.mod ?? 0);
    const base = Object.values(this.classes).reduce((total, item) => {
      const advancement = item.advancement.byType.HitPoints?.[0];
      return total + (advancement?.getAdjustedTotal(abilityMod) ?? 0);
    }, 0);
    const levelBonus = simplifyBonus(hp.bonuses.level, rollData) * this.system.details.level;
    const overallBonus = simplifyBonus(hp.bonuses.overall, rollData);

    hp.max = base + levelBonus + overallBonus;

    if ( this.system.attributes.exhaustion >= 4 ) {
      hp.max = Math.floor(hp.max * 0.5);
      hp.value = Math.min(hp.value, hp.max);
    }

    hp.pct = Math.clamped(hp.max ? (hp.value / hp.max) * 100 : 0, 0, 100);
  }

  /* -------------------------------------------- */

  /**
   * Prepare the initiative data for an actor.
   * Mutates the value of the system.attributes.init object.
   * @param {object} bonusData         Data produced by getRollData to be applied to bonus formulas
   * @param {number} globalCheckBonus  Global ability check bonus
   * @protected
   */
  _prepareInitiative(bonusData, globalCheckBonus=0) {
    const init = this.system.attributes.init ??= {};
    const flags = this.flags.dnd5e || {};

    // Compute initiative modifier
    const abilityId = init.ability || CONFIG.DND5E.initiativeAbility;
    const ability = this.system.abilities?.[abilityId] || {};
    init.mod = ability.mod ?? 0;

    // Initiative proficiency
    const prof = this.system.attributes.prof ?? 0;
    const ra = flags.remarkableAthlete && ["str", "dex", "con"].includes(abilityId);
    init.prof = new Proficiency(prof, (flags.jackOfAllTrades || ra) ? 0.5 : 0, !ra);

    // Total initiative includes all numeric terms
    const initBonus = simplifyBonus(init.bonus, bonusData);
    const abilityBonus = simplifyBonus(ability.bonuses?.check, bonusData);
    init.total = init.mod + initBonus + abilityBonus + globalCheckBonus
      + (flags.initiativeAlert ? 5 : 0)
      + (Number.isNumeric(init.prof.term) ? init.prof.flat : 0);
  }

  /* -------------------------------------------- */
  /*  Spellcasting Preparation                    */
  /* -------------------------------------------- */

  /**
   * Prepare data related to the spell-casting capabilities of the Actor.
   * Mutates the value of the system.spells object.
   * @protected
   */
  _prepareSpellcasting() {
    if ( !this.system.spells ) return;

    // Spellcasting DC
    const spellcastingAbility = this.system.abilities[this.system.attributes.spellcasting];
    this.system.attributes.spelldc = spellcastingAbility ? spellcastingAbility.dc : 8 + this.system.attributes.prof;

    // Translate the list of classes into spellcasting progression
    const progression = { slot: 0, pact: 0 };
    const types = {};

    // NPCs don't get spell levels from classes
    if ( this.type === "npc" ) {
      progression.slot = this.system.details.spellLevel ?? 0;
      types.leveled = 1;
    }

    else {
      // Grab all classes with spellcasting
      const classes = this.items.filter(cls => {
        if ( cls.type !== "class" ) return false;
        const type = cls.spellcasting.type;
        if ( !type ) return false;
        types[type] ??= 0;
        types[type] += 1;
        return true;
      });

      for ( const cls of classes ) this.constructor.computeClassProgression(
        progression, cls, { actor: this, count: types[cls.spellcasting.type] }
      );
    }

    for ( const type of Object.keys(CONFIG.DND5E.spellcastingTypes) ) {
      this.constructor.prepareSpellcastingSlots(this.system.spells, type, progression, { actor: this });
    }
  }

  /* -------------------------------------------- */

  /**
   * Contribute to the actor's spellcasting progression.
   * @param {object} progression                             Spellcasting progression data. *Will be mutated.*
   * @param {Item5e} cls                                     Class for whom this progression is being computed.
   * @param {object} [config={}]
   * @param {Actor5e|null} [config.actor]                    Actor for whom the data is being prepared.
   * @param {SpellcastingDescription} [config.spellcasting]  Spellcasting descriptive object.
   * @param {number} [config.count=1]                        Number of classes with this type of spellcasting.
   */
  static computeClassProgression(progression, cls, {actor, spellcasting, count=1}={}) {
    const type = cls.spellcasting.type;
    spellcasting = spellcasting ?? cls.spellcasting;

    /**
     * A hook event that fires while computing the spellcasting progression for each class on each actor.
     * The actual hook names include the spellcasting type (e.g. `dnd5e.computeLeveledProgression`).
     * @param {object} progression                    Spellcasting progression data. *Will be mutated.*
     * @param {Actor5e|null} [actor]                  Actor for whom the data is being prepared.
     * @param {Item5e} cls                            Class for whom this progression is being computed.
     * @param {SpellcastingDescription} spellcasting  Spellcasting descriptive object.
     * @param {number} count                          Number of classes with this type of spellcasting.
     * @returns {boolean}  Explicitly return false to prevent default progression from being calculated.
     * @function dnd5e.computeSpellcastingProgression
     * @memberof hookEvents
     */
    const allowed = Hooks.call(
      `dnd5e.compute${type.capitalize()}Progression`, progression, actor, cls, spellcasting, count
    );

    if ( allowed && (type === "pact") ) {
      this.computePactProgression(progression, actor, cls, spellcasting, count);
    } else if ( allowed && (type === "leveled") ) {
      this.computeLeveledProgression(progression, actor, cls, spellcasting, count);
    }
  }

  /* -------------------------------------------- */

  /**
   * Contribute to the actor's spellcasting progression for a class with leveled spellcasting.
   * @param {object} progression                    Spellcasting progression data. *Will be mutated.*
   * @param {Actor5e} actor                         Actor for whom the data is being prepared.
   * @param {Item5e} cls                            Class for whom this progression is being computed.
   * @param {SpellcastingDescription} spellcasting  Spellcasting descriptive object.
   * @param {number} count                          Number of classes with this type of spellcasting.
   */
  static computeLeveledProgression(progression, actor, cls, spellcasting, count) {
    const prog = CONFIG.DND5E.spellcastingTypes.leveled.progression[spellcasting.progression];
    if ( !prog ) return;
    const rounding = prog.roundUp ? Math.ceil : Math.floor;
    progression.slot += rounding(spellcasting.levels / prog.divisor ?? 1);
    // Single-classed, non-full progression rounds up, rather than down.
    if ( (count === 1) && (prog.divisor > 1) && progression.slot ) {
      progression.slot = Math.ceil(spellcasting.levels / prog.divisor);
    }
  }

  /* -------------------------------------------- */

  /**
   * Contribute to the actor's spellcasting progression for a class with pact spellcasting.
   * @param {object} progression                    Spellcasting progression data. *Will be mutated.*
   * @param {Actor5e} actor                         Actor for whom the data is being prepared.
   * @param {Item5e} cls                            Class for whom this progression is being computed.
   * @param {SpellcastingDescription} spellcasting  Spellcasting descriptive object.
   * @param {number} count                          Number of classes with this type of spellcasting.
   */
  static computePactProgression(progression, actor, cls, spellcasting, count) {
    progression.pact += spellcasting.levels;
  }

  /* -------------------------------------------- */

  /**
   * Prepare actor's spell slots using progression data.
   * @param {object} spells           The `data.spells` object within actor's data. *Will be mutated.*
   * @param {string} type             Type of spellcasting slots being prepared.
   * @param {object} progression      Spellcasting progression data.
   * @param {object} [config]
   * @param {Actor5e} [config.actor]  Actor for whom the data is being prepared.
   */
  static prepareSpellcastingSlots(spells, type, progression, {actor}={}) {
    /**
     * A hook event that fires to convert the provided spellcasting progression into spell slots.
     * The actual hook names include the spellcasting type (e.g. `dnd5e.prepareLeveledSlots`).
     * @param {object} spells        The `data.spells` object within actor's data. *Will be mutated.*
     * @param {Actor5e} actor        Actor for whom the data is being prepared.
     * @param {object} progression   Spellcasting progression data.
     * @returns {boolean}            Explicitly return false to prevent default preparation from being performed.
     * @function dnd5e.prepareSpellcastingSlots
     * @memberof hookEvents
     */
    const allowed = Hooks.call(`dnd5e.prepare${type.capitalize()}Slots`, spells, actor, progression);

    if ( allowed && (type === "pact") ) this.preparePactSlots(spells, actor, progression);
    else if ( allowed && (type === "leveled") ) this.prepareLeveledSlots(spells, actor, progression);
  }

  /* -------------------------------------------- */

  /**
   * Prepare leveled spell slots using progression data.
   * @param {object} spells        The `data.spells` object within actor's data. *Will be mutated.*
   * @param {Actor5e} actor        Actor for whom the data is being prepared.
   * @param {object} progression   Spellcasting progression data.
   */
  static prepareLeveledSlots(spells, actor, progression) {
    const levels = Math.clamped(progression.slot, 0, CONFIG.DND5E.maxLevel);
    const slots = CONFIG.DND5E.SPELL_SLOT_TABLE[Math.min(levels, CONFIG.DND5E.SPELL_SLOT_TABLE.length) - 1] ?? [];
    for ( const level of Array.fromRange(Object.keys(CONFIG.DND5E.spellLevels).length - 1, 1) ) {
      const slot = spells[`spell${level}`] ??= { value: 0 };
      slot.max = Number.isNumeric(slot.override) ? Math.max(parseInt(slot.override), 0) : slots[level - 1] ?? 0;
    }
  }

  /* -------------------------------------------- */

  /**
   * Prepare pact spell slots using progression data.
   * @param {object} spells        The `data.spells` object within actor's data. *Will be mutated.*
   * @param {Actor5e} actor        Actor for whom the data is being prepared.
   * @param {object} progression   Spellcasting progression data.
   */
  static preparePactSlots(spells, actor, progression) {
    // Pact spell data:
    // - pact.level: Slot level for pact casting
    // - pact.max: Total number of pact slots
    // - pact.value: Currently available pact slots
    // - pact.override: Override number of available spell slots

    let pactLevel = Math.clamped(progression.pact, 0, CONFIG.DND5E.maxLevel);
    spells.pact ??= {};
    const override = Number.isNumeric(spells.pact.override) ? parseInt(spells.pact.override) : null;

    // Pact slot override
    if ( (pactLevel === 0) && (actor.type === "npc") && (override !== null) ) {
      pactLevel = actor.system.details.spellLevel;
    }

    const [, pactConfig] = Object.entries(CONFIG.DND5E.pactCastingProgression)
      .reverse().find(([l]) => Number(l) <= pactLevel) ?? [];
    if ( pactConfig ) {
      spells.pact.level = pactConfig.level;
      if ( override === null ) spells.pact.max = pactConfig.slots;
      else spells.pact.max = Math.max(override, 1);
      spells.pact.value = Math.min(spells.pact.value, spells.pact.max);
    }

    else {
      spells.pact.max = override || 0;
      spells.pact.level = spells.pact.max > 0 ? 1 : 0;
    }
  }

  /* -------------------------------------------- */
  /*  Event Handlers                              */
  /* -------------------------------------------- */

  /** @inheritdoc */
  async _preCreate(data, options, user) {
    if ( (await super._preCreate(data, options, user)) === false ) return false;

    const sourceId = this.getFlag("core", "sourceId");
    if ( sourceId?.startsWith("Compendium.") ) return;

    // Configure prototype token settings
    const prototypeToken = {};
    if ( "size" in (this.system.traits || {}) ) {
      const size = CONFIG.DND5E.actorSizes[this.system.traits.size || "med"].token ?? 1;
      if ( !foundry.utils.hasProperty(data, "prototypeToken.width") ) prototypeToken.width = size;
      if ( !foundry.utils.hasProperty(data, "prototypeToken.height") ) prototypeToken.height = size;
    }
    if ( this.type === "character" ) Object.assign(prototypeToken, {
      sight: { enabled: true }, actorLink: true, disposition: CONST.TOKEN_DISPOSITIONS.FRIENDLY
    });
    this.updateSource({ prototypeToken });
  }

  /* -------------------------------------------- */

  /** @inheritdoc */
  async _preUpdate(changed, options, user) {
    if ( (await super._preUpdate(changed, options, user)) === false ) return false;

    // Apply changes in Actor size to Token width/height
    if ( "size" in (this.system.traits || {}) ) {
      const newSize = foundry.utils.getProperty(changed, "system.traits.size");
      if ( newSize && (newSize !== this.system.traits?.size) ) {
        let size = CONFIG.DND5E.actorSizes[newSize].token ?? 1;
        if ( !foundry.utils.hasProperty(changed, "prototypeToken.width") ) {
          changed.prototypeToken ||= {};
          changed.prototypeToken.height = size;
          changed.prototypeToken.width = size;
        }
      }
    }

    // Reset death save counters
    if ( "hp" in (this.system.attributes || {}) ) {
      const isDead = this.system.attributes.hp.value <= 0;
      if ( isDead && (foundry.utils.getProperty(changed, "system.attributes.hp.value") > 0) ) {
        foundry.utils.setProperty(changed, "system.attributes.death.success", 0);
        foundry.utils.setProperty(changed, "system.attributes.death.failure", 0);
      }
    }

    // Record previous exhaustion level.
    if ( Number.isFinite(foundry.utils.getProperty(changed, "system.attributes.exhaustion")) ) {
      foundry.utils.setProperty(options, "dnd5e.originalExhaustion", this.system.attributes.exhaustion);
    }
  }

  /* -------------------------------------------- */

  /**
   * Assign a class item as the original class for the Actor based on which class has the most levels.
   * @returns {Promise<Actor5e>}  Instance of the updated actor.
   * @protected
   */
  _assignPrimaryClass() {
    const classes = this.itemTypes.class.sort((a, b) => b.system.levels - a.system.levels);
    const newPC = classes[0]?.id || "";
    return this.update({"system.details.originalClass": newPC});
  }

  /* -------------------------------------------- */
  /*  Gameplay Mechanics                          */
  /* -------------------------------------------- */

  /** @override */
  async modifyTokenAttribute(attribute, value, isDelta, isBar) {
    if ( attribute === "attributes.hp" ) {
      const hp = this.system.attributes.hp;
      const delta = isDelta ? (-1 * value) : (hp.value + hp.temp) - value;
      return this.applyDamage(delta);
    }
    return super.modifyTokenAttribute(attribute, value, isDelta, isBar);
  }

  /* -------------------------------------------- */

  /**
   * Description of a source of damage.
   *
   * @typedef {object} DamageDescription
   * @property {number} value            Amount of damage.
   * @property {string} type             Type of damage.
   * @property {Set<string>} properties  Physical properties that affect damage application.
   */

  /**
   * Options for damage application.
   *
   * @typedef {object} DamageApplicationOptions
   * @property {number} [multiplier=1]    Amount by which to multiply all damage.
   * @property {object|boolean} [ignore]  Set to `true` to ignore all damage modifiers. If set to an object, then
   *                                      values can either be `true` to indicate that the all modifications of that
   *                                      type should be ignored, or a set of specific damage types for which it should
   *                                      be ignored.
   * @property {boolean|Set<string>} [ignore.immunity]       Should this actor's damage immunity be ignored?
   * @property {boolean|Set<string>} [ignore.resistance]     Should this actor's damage resistance be ignored?
   * @property {boolean|Set<string>} [ignore.vulnerability]  Should this actor's damage vulnerability be ignored?
   * @property {boolean|Set<string>} [ignore.modification]   Should this actor's damage modification be ignored?
   */

  /**
   * Apply a certain amount of damage or healing to the health pool for Actor
   * @param {DamageDescription[]|number} damages     Damages to apply.
   * @param {DamageApplicationOptions} [options={}]  Damage application options.
   * @returns {Promise<Actor5e>}                     A Promise which resolves once the damage has been applied.
   */
  async applyDamage(damages, options={}) {
    const hp = this.system.attributes.hp;
    const traits = this.system.traits ?? {};
    if ( !hp ) return this; // Group actors don't have HP at the moment

    if ( foundry.utils.getType(options) !== "Object" ) {
      foundry.utils.logCompatibilityWarning(
        "Actor5e.applyDamage now takes an options object as its second parameter with `multiplier` as an parameter.",
        { since: "DnD5e 3.0", until: "DnD5e 3.2" }
      );
      options = { multiplier: options };
    }

    if ( Number.isNumeric(damages) ) {
      damages = [{ value: damages }];
      options.ignore ??= true;
    }

    const multiplier = options.multiplier ?? 1;

    /**
     * A hook event that fires before damage amount is calculated for an actor.
     * @param {Actor5e} actor                     The actor being damaged.
     * @param {DamageDescription[]} damages       Damage descriptions.
     * @param {DamageApplicationOptions} options  Additional damage application options.
     * @returns {boolean}                         Explicitly return `false` to prevent damage application.
     * @function dnd5e.preCalculateDamage
     * @memberof hookEvents
     */
    if ( Hooks.call("dnd5e.preCalculateDamage", this, damages, options) === false ) return this;

    const ignore = (category, type) => {
      return options.ignore === true
        || options.ignore?.[category] === true
        || options.ignore?.[category]?.has?.(type);
    };

    const hasEffect = (category, type, properties) => {
      const config = traits?.[category];
      if ( !config?.value.has(type) ) return false;
      if ( !(type in CONFIG.DND5E.physicalDamageTypes) || !properties?.size ) return true;
      return !config.bypasses?.intersection(properties)?.size;
    };

    const rollData = this.getRollData({deterministic: true});

    let amount = damages.reduce((total, d) => {
      // Skip damage types with immunity
      if ( !ignore("immunity", d.type) && hasEffect("di", d.type, d.properties) ) return total;

      let value = d.value;

      // Apply type-specific damage reduction
      if ( !ignore("modification", d.type) && traits?.dm?.amount[d.type] ) {
        const modification = simplifyBonus(traits.dm.amount[d.type], rollData);
        if ( Math.sign(value) !== Math.sign(value + modification) ) value = 0;
        else value += modification;
      }

      let damageMultiplier = multiplier;

      // Apply type-specific damage resistance
      if ( !ignore("resistance", d.type) && hasEffect("dr", d.type, d.properties) ) damageMultiplier /= 2;

      // Apply type-specific damage vulnerability
      if ( !ignore("vulnerability", d.type) && hasEffect("dv", d.type, d.properties) ) damageMultiplier *= 2;

      return total + (value * damageMultiplier);
    }, 0);

    // Round damage towards zero
    amount = amount > 0 ? Math.floor(amount) : Math.ceil(amount);

    const deltaTemp = amount > 0 ? Math.min(hp.temp, amount) : 0;
    const deltaHP = amount - deltaTemp;
    const updates = {
      "system.attributes.hp.temp": hp.temp - deltaTemp,
      "system.attributes.hp.value": hp.value - deltaHP
    };

    /**
     * A hook event that fires before damage is applied to an actor.
     * @param {Actor5e} actor                     Actor the damage will be applied to.
     * @param {number} amount                     Amount of damage that will be applied.
     * @param {object} updates                    Distinct updates to be performed on the actor.
     * @param {DamageApplicationOptions} options  Additional damage application options.
     * @returns {boolean}                         Explicitly return `false` to prevent damage application.
     * @function dnd5e.preApplyDamage
     * @memberof hookEvents
     */
    if ( Hooks.call("dnd5e.preApplyDamage", this, amount, updates, options) === false ) return this;

    // Delegate damage application to a hook
    // TODO: Replace this in the future with a better modifyTokenAttribute function in the core
    if ( Hooks.call("modifyTokenAttribute", {
      attribute: "attributes.hp",
      value: amount,
      isDelta: false,
      isBar: true
    }, updates) === false ) return this;

    await this.update(updates, {dhp: -amount});

    /**
     * A hook event that fires after damage has been applied to an actor.
     * @param {Actor5e} actor                     Actor that has been damaged.
     * @param {number} amount                     Amount of damage that has been applied.
     * @param {DamageApplicationOptions} options  Additional damage application options.
     * @function dnd5e.applyDamage
     * @memberof hookEvents
     */
    Hooks.callAll("dnd5e.applyDamage", this, amount, options);

    return this;
  }

  /* -------------------------------------------- */

  /**
   * Apply a certain amount of temporary hit point, but only if it's more than the actor currently has.
   * @param {number} amount       An amount of temporary hit points to set
   * @returns {Promise<Actor5e>}  A Promise which resolves once the temp HP has been applied
   */
  async applyTempHP(amount=0) {
    amount = parseInt(amount);
    const hp = this.system.attributes.hp;

    // Update the actor if the new amount is greater than the current
    const tmp = parseInt(hp.temp) || 0;
    return amount > tmp ? this.update({"system.attributes.hp.temp": amount}) : this;
  }

  /* -------------------------------------------- */

  /**
   * Get a color used to represent the current hit points of an Actor.
   * @param {number} current        The current HP value
   * @param {number} max            The maximum HP value
   * @returns {Color}               The color used to represent the HP percentage
   */
  static getHPColor(current, max) {
    const pct = Math.clamped(current, 0, max) / max;
    return Color.fromRGB([(1-(pct/2)), pct, 0]);
  }

  /* -------------------------------------------- */

  /**
   * Determine whether the provided ability is usable for remarkable athlete.
   * @param {string} ability  Ability type to check.
   * @returns {boolean}       Whether the actor has the remarkable athlete flag and the ability is physical.
   * @private
   */
  _isRemarkableAthlete(ability) {
    return this.getFlag("dnd5e", "remarkableAthlete")
      && CONFIG.DND5E.characterFlags.remarkableAthlete.abilities.includes(ability);
  }

  /* -------------------------------------------- */
  /*  Rolling                                     */
  /* -------------------------------------------- */

  /**
   * Roll a Skill Check
   * Prompt the user for input regarding Advantage/Disadvantage and any Situational Bonus
   * @param {string} skillId      The skill id (e.g. "ins")
   * @param {object} options      Options which configure how the skill check is rolled
   * @returns {Promise<D20Roll>}  A Promise which resolves to the created Roll instance
   */
  async rollSkill(skillId, options={}) {
    const skl = this.system.skills[skillId];
    const abl = this.system.abilities[options.ability ?? skl.ability];
    const globalBonuses = this.system.bonuses?.abilities ?? {};
    const parts = ["@mod", "@abilityCheckBonus"];
    const data = this.getRollData();

    // Add ability modifier
    data.mod = abl?.mod ?? 0;
    data.defaultAbility = options.ability ?? skl.ability;

    // Include proficiency bonus
    if ( skl.prof.hasProficiency ) {
      parts.push("@prof");
      data.prof = skl.prof.term;
    }

    // Global ability check bonus
    if ( globalBonuses.check ) {
      parts.push("@checkBonus");
      data.checkBonus = Roll.replaceFormulaData(globalBonuses.check, data);
    }

    // Ability-specific check bonus
    if ( abl?.bonuses?.check ) data.abilityCheckBonus = Roll.replaceFormulaData(abl.bonuses.check, data);
    else data.abilityCheckBonus = 0;

    // Skill-specific skill bonus
    if ( skl.bonuses?.check ) {
      const checkBonusKey = `${skillId}CheckBonus`;
      parts.push(`@${checkBonusKey}`);
      data[checkBonusKey] = Roll.replaceFormulaData(skl.bonuses.check, data);
    }

    // Global skill check bonus
    if ( globalBonuses.skill ) {
      parts.push("@skillBonus");
      data.skillBonus = Roll.replaceFormulaData(globalBonuses.skill, data);
    }

    // Reliable Talent applies to any skill check we have full or better proficiency in
    const reliableTalent = (skl.value >= 1 && this.getFlag("dnd5e", "reliableTalent"));

    // Roll and return
    const flavor = game.i18n.format("DND5E.SkillPromptTitle", {skill: CONFIG.DND5E.skills[skillId]?.label ?? ""});
    const rollData = foundry.utils.mergeObject({
      data: data,
      title: `${flavor}: ${this.name}`,
      flavor,
      chooseModifier: true,
      halflingLucky: this.getFlag("dnd5e", "halflingLucky"),
      reliableTalent,
      messageData: {
        speaker: options.speaker || ChatMessage.getSpeaker({actor: this}),
        "flags.dnd5e.roll": {type: "skill", skillId }
      }
    }, options);
    rollData.parts = parts.concat(options.parts ?? []);

    /**
     * A hook event that fires before a skill check is rolled for an Actor.
     * @function dnd5e.preRollSkill
     * @memberof hookEvents
     * @param {Actor5e} actor                Actor for which the skill check is being rolled.
     * @param {D20RollConfiguration} config  Configuration data for the pending roll.
     * @param {string} skillId               ID of the skill being rolled as defined in `DND5E.skills`.
     * @returns {boolean}                    Explicitly return `false` to prevent skill check from being rolled.
     */
    if ( Hooks.call("dnd5e.preRollSkill", this, rollData, skillId) === false ) return;

    const roll = await d20Roll(rollData);

    /**
     * A hook event that fires after a skill check has been rolled for an Actor.
     * @function dnd5e.rollSkill
     * @memberof hookEvents
     * @param {Actor5e} actor   Actor for which the skill check has been rolled.
     * @param {D20Roll} roll    The resulting roll.
     * @param {string} skillId  ID of the skill that was rolled as defined in `DND5E.skills`.
     */
    if ( roll ) Hooks.callAll("dnd5e.rollSkill", this, roll, skillId);

    return roll;
  }

  /* -------------------------------------------- */

  /**
   * Roll a Tool Check.
   * Prompt the user for input regarding Advantage/Disadvantage and any Situational Bonuses.
   * @param {string} toolId       The identifier of the tool being rolled.
   * @param {object} options      Options which configure how the tool check is rolled.
   * @returns {Promise<D20Roll>}  A Promise which resolves to the created Roll instance.
   */
  async rollToolCheck(toolId, options={}) {
    // Prepare roll data.
    const tool = this.system.tools[toolId];
    const ability = this.system.abilities[options.ability || (tool?.ability ?? "int")];
    const globalBonuses = this.system.bonuses?.abilities ?? {};
    const parts = ["@mod", "@abilityCheckBonus"];
    const data = this.getRollData();

    // Add ability modifier.
    data.mod = ability?.mod ?? 0;
    data.defaultAbility = options.ability || (tool?.ability ?? "int");

    // Add proficiency.
    const prof = options.prof ?? tool?.prof;
    if ( prof?.hasProficiency ) {
      parts.push("@prof");
      data.prof = prof.term;
    }

    // Global ability check bonus.
    if ( globalBonuses.check ) {
      parts.push("@checkBonus");
      data.checkBonus = Roll.replaceFormulaData(globalBonuses.check, data);
    }

    // Ability-specific check bonus.
    if ( ability?.bonuses.check ) data.abilityCheckBonus = Roll.replaceFormulaData(ability.bonuses.check, data);
    else data.abilityCheckBonus = 0;

    // Tool-specific check bonus.
    if ( tool?.bonuses.check || options.bonus ) {
      parts.push("@toolBonus");
      const bonus = [];
      if ( tool?.bonuses.check ) bonus.push(Roll.replaceFormulaData(tool.bonuses.check, data));
      if ( options.bonus ) bonus.push(Roll.replaceFormulaData(options.bonus, data));
      data.toolBonus = bonus.join(" + ");
    }

    // Reliable Talent applies to any tool check we have full or better proficiency in
    const reliableTalent = (prof?.multiplier >= 1 && this.getFlag("dnd5e", "reliableTalent"));

    const flavor = game.i18n.format("DND5E.ToolPromptTitle", {tool: Trait.keyLabel(toolId, {trait: "tool"}) ?? ""});
    const rollData = foundry.utils.mergeObject({
      data, flavor,
      title: `${flavor}: ${this.name}`,
      chooseModifier: true,
      halflingLucky: this.getFlag("dnd5e", "halflingLucky"),
      reliableTalent,
      messageData: {
        speaker: options.speaker || ChatMessage.implementation.getSpeaker({actor: this}),
        "flags.dnd5e.roll": {type: "tool", toolId}
      }
    }, options);
    rollData.parts = parts.concat(options.parts ?? []);

    /**
     * A hook event that fires before a tool check is rolled for an Actor.
     * @function dnd5e.preRollRool
     * @memberof hookEvents
     * @param {Actor5e} actor                Actor for which the tool check is being rolled.
     * @param {D20RollConfiguration} config  Configuration data for the pending roll.
     * @param {string} toolId                Identifier of the tool being rolled.
     * @returns {boolean}                    Explicitly return `false` to prevent skill check from being rolled.
     */
    if ( Hooks.call("dnd5e.preRollToolCheck", this, rollData, toolId) === false ) return;

    const roll = await d20Roll(rollData);

    /**
     * A hook event that fires after a tool check has been rolled for an Actor.
     * @function dnd5e.rollTool
     * @memberof hookEvents
     * @param {Actor5e} actor   Actor for which the tool check has been rolled.
     * @param {D20Roll} roll    The resulting roll.
     * @param {string} toolId   Identifier of the tool that was rolled.
     */
    if ( roll ) Hooks.callAll("dnd5e.rollToolCheck", this, roll, toolId);

    return roll;
  }

  /* -------------------------------------------- */

  /**
   * Roll a generic ability test or saving throw.
   * Prompt the user for input on which variety of roll they want to do.
   * @param {string} abilityId    The ability id (e.g. "str")
   * @param {object} options      Options which configure how ability tests or saving throws are rolled
   */
  rollAbility(abilityId, options={}) {
    const label = CONFIG.DND5E.abilities[abilityId]?.label ?? "";
    new Dialog({
      title: `${game.i18n.format("DND5E.AbilityPromptTitle", {ability: label})}: ${this.name}`,
      content: `<p>${game.i18n.format("DND5E.AbilityPromptText", {ability: label})}</p>`,
      buttons: {
        test: {
          label: game.i18n.localize("DND5E.ActionAbil"),
          callback: () => this.rollAbilityTest(abilityId, options)
        },
        save: {
          label: game.i18n.localize("DND5E.ActionSave"),
          callback: () => this.rollAbilitySave(abilityId, options)
        }
      }
    }).render(true);
  }

  /* -------------------------------------------- */

  /**
   * Roll an Ability Test
   * Prompt the user for input regarding Advantage/Disadvantage and any Situational Bonus
   * @param {string} abilityId    The ability ID (e.g. "str")
   * @param {object} options      Options which configure how ability tests are rolled
   * @returns {Promise<D20Roll>}  A Promise which resolves to the created Roll instance
   */
  async rollAbilityTest(abilityId, options={}) {
    const label = CONFIG.DND5E.abilities[abilityId]?.label ?? "";
    const abl = this.system.abilities[abilityId];
    const globalBonuses = this.system.bonuses?.abilities ?? {};
    const parts = [];
    const data = this.getRollData();

    // Add ability modifier
    parts.push("@mod");
    data.mod = abl?.mod ?? 0;

    // Include proficiency bonus
    if ( abl?.checkProf.hasProficiency ) {
      parts.push("@prof");
      data.prof = abl.checkProf.term;
    }

    // Add ability-specific check bonus
    if ( abl?.bonuses?.check ) {
      const checkBonusKey = `${abilityId}CheckBonus`;
      parts.push(`@${checkBonusKey}`);
      data[checkBonusKey] = Roll.replaceFormulaData(abl.bonuses.check, data);
    }

    // Add global actor bonus
    if ( globalBonuses.check ) {
      parts.push("@checkBonus");
      data.checkBonus = Roll.replaceFormulaData(globalBonuses.check, data);
    }

    // Roll and return
    const flavor = game.i18n.format("DND5E.AbilityPromptTitle", {ability: label});
    const rollData = foundry.utils.mergeObject({
      data,
      title: `${flavor}: ${this.name}`,
      flavor,
      halflingLucky: this.getFlag("dnd5e", "halflingLucky"),
      messageData: {
        speaker: options.speaker || ChatMessage.getSpeaker({actor: this}),
        "flags.dnd5e.roll": {type: "ability", abilityId }
      }
    }, options);
    rollData.parts = parts.concat(options.parts ?? []);

    /**
     * A hook event that fires before an ability test is rolled for an Actor.
     * @function dnd5e.preRollAbilityTest
     * @memberof hookEvents
     * @param {Actor5e} actor                Actor for which the ability test is being rolled.
     * @param {D20RollConfiguration} config  Configuration data for the pending roll.
     * @param {string} abilityId             ID of the ability being rolled as defined in `DND5E.abilities`.
     * @returns {boolean}                    Explicitly return `false` to prevent ability test from being rolled.
     */
    if ( Hooks.call("dnd5e.preRollAbilityTest", this, rollData, abilityId) === false ) return;

    const roll = await d20Roll(rollData);

    /**
     * A hook event that fires after an ability test has been rolled for an Actor.
     * @function dnd5e.rollAbilityTest
     * @memberof hookEvents
     * @param {Actor5e} actor     Actor for which the ability test has been rolled.
     * @param {D20Roll} roll      The resulting roll.
     * @param {string} abilityId  ID of the ability that was rolled as defined in `DND5E.abilities`.
     */
    if ( roll ) Hooks.callAll("dnd5e.rollAbilityTest", this, roll, abilityId);

    return roll;
  }

  /* -------------------------------------------- */

  /**
   * Roll an Ability Saving Throw
   * Prompt the user for input regarding Advantage/Disadvantage and any Situational Bonus
   * @param {string} abilityId    The ability ID (e.g. "str")
   * @param {object} options      Options which configure how ability tests are rolled
   * @returns {Promise<D20Roll>}  A Promise which resolves to the created Roll instance
   */
  async rollAbilitySave(abilityId, options={}) {
    const label = CONFIG.DND5E.abilities[abilityId]?.label ?? "";
    const abl = this.system.abilities[abilityId];
    const globalBonuses = this.system.bonuses?.abilities ?? {};
    const parts = [];
    const data = this.getRollData();

    // Add ability modifier
    parts.push("@mod");
    data.mod = abl?.mod ?? 0;

    // Include proficiency bonus
    if ( abl?.saveProf.hasProficiency ) {
      parts.push("@prof");
      data.prof = abl.saveProf.term;
    }

    // Include ability-specific saving throw bonus
    if ( abl?.bonuses?.save ) {
      const saveBonusKey = `${abilityId}SaveBonus`;
      parts.push(`@${saveBonusKey}`);
      data[saveBonusKey] = Roll.replaceFormulaData(abl.bonuses.save, data);
    }

    // Include a global actor ability save bonus
    if ( globalBonuses.save ) {
      parts.push("@saveBonus");
      data.saveBonus = Roll.replaceFormulaData(globalBonuses.save, data);
    }

    // Roll and return
    const flavor = game.i18n.format("DND5E.SavePromptTitle", {ability: label});
    const rollData = foundry.utils.mergeObject({
      data,
      title: `${flavor}: ${this.name}`,
      flavor,
      halflingLucky: this.getFlag("dnd5e", "halflingLucky"),
      messageData: {
        speaker: options.speaker || ChatMessage.getSpeaker({actor: this}),
        "flags.dnd5e.roll": {type: "save", abilityId }
      }
    }, options);
    rollData.parts = parts.concat(options.parts ?? []);

    /**
     * A hook event that fires before an ability save is rolled for an Actor.
     * @function dnd5e.preRollAbilitySave
     * @memberof hookEvents
     * @param {Actor5e} actor                Actor for which the ability save is being rolled.
     * @param {D20RollConfiguration} config  Configuration data for the pending roll.
     * @param {string} abilityId             ID of the ability being rolled as defined in `DND5E.abilities`.
     * @returns {boolean}                    Explicitly return `false` to prevent ability save from being rolled.
     */
    if ( Hooks.call("dnd5e.preRollAbilitySave", this, rollData, abilityId) === false ) return;

    const roll = await d20Roll(rollData);

    /**
     * A hook event that fires after an ability save has been rolled for an Actor.
     * @function dnd5e.rollAbilitySave
     * @memberof hookEvents
     * @param {Actor5e} actor     Actor for which the ability save has been rolled.
     * @param {D20Roll} roll      The resulting roll.
     * @param {string} abilityId  ID of the ability that was rolled as defined in `DND5E.abilities`.
     */
    if ( roll ) Hooks.callAll("dnd5e.rollAbilitySave", this, roll, abilityId);

    return roll;
  }

  /* -------------------------------------------- */

  /**
   * Perform a death saving throw, rolling a d20 plus any global save bonuses
   * @param {object} options          Additional options which modify the roll
   * @returns {Promise<D20Roll|null>} A Promise which resolves to the Roll instance
   */
  async rollDeathSave(options={}) {
    const death = this.system.attributes.death;

    // Display a warning if we are not at zero HP or if we already have reached 3
    if ( (this.system.attributes.hp.value > 0) || (death.failure >= 3) || (death.success >= 3) ) {
      ui.notifications.warn("DND5E.DeathSaveUnnecessary", {localize: true});
      return null;
    }

    // Evaluate a global saving throw bonus
    const speaker = options.speaker || ChatMessage.getSpeaker({actor: this});
    const globalBonuses = this.system.bonuses?.abilities ?? {};
    const parts = [];
    const data = this.getRollData();

    // Diamond Soul adds proficiency
    if ( this.getFlag("dnd5e", "diamondSoul") ) {
      parts.push("@prof");
      data.prof = new Proficiency(this.system.attributes.prof, 1).term;
    }

    // Include a global actor ability save bonus
    if ( globalBonuses.save ) {
      parts.push("@saveBonus");
      data.saveBonus = Roll.replaceFormulaData(globalBonuses.save, data);
    }

    // Evaluate the roll
    const flavor = game.i18n.localize("DND5E.DeathSavingThrow");
    const rollData = foundry.utils.mergeObject({
      data,
      title: `${flavor}: ${this.name}`,
      flavor,
      halflingLucky: this.getFlag("dnd5e", "halflingLucky"),
      targetValue: 10,
      messageData: {
        speaker: speaker,
        "flags.dnd5e.roll": {type: "death"}
      }
    }, options);
    rollData.parts = parts.concat(options.parts ?? []);

    /**
     * A hook event that fires before a death saving throw is rolled for an Actor.
     * @function dnd5e.preRollDeathSave
     * @memberof hookEvents
     * @param {Actor5e} actor                Actor for which the death saving throw is being rolled.
     * @param {D20RollConfiguration} config  Configuration data for the pending roll.
     * @returns {boolean}                    Explicitly return `false` to prevent death saving throw from being rolled.
     */
    if ( Hooks.call("dnd5e.preRollDeathSave", this, rollData) === false ) return;

    const roll = await d20Roll(rollData);
    if ( !roll ) return null;

    // Take action depending on the result
    const details = {};

    // Save success
    if ( roll.total >= (roll.options.targetValue ?? 10) ) {
      let successes = (death.success || 0) + 1;

      // Critical Success = revive with 1hp
      if ( roll.isCritical ) {
        details.updates = {
          "system.attributes.death.success": 0,
          "system.attributes.death.failure": 0,
          "system.attributes.hp.value": 1
        };
        details.chatString = "DND5E.DeathSaveCriticalSuccess";
      }

      // 3 Successes = survive and reset checks
      else if ( successes === 3 ) {
        details.updates = {
          "system.attributes.death.success": 0,
          "system.attributes.death.failure": 0
        };
        details.chatString = "DND5E.DeathSaveSuccess";
      }

      // Increment successes
      else details.updates = {"system.attributes.death.success": Math.clamped(successes, 0, 3)};
    }

    // Save failure
    else {
      let failures = (death.failure || 0) + (roll.isFumble ? 2 : 1);
      details.updates = {"system.attributes.death.failure": Math.clamped(failures, 0, 3)};
      if ( failures >= 3 ) {  // 3 Failures = death
        details.chatString = "DND5E.DeathSaveFailure";
      }
    }

    /**
     * A hook event that fires after a death saving throw has been rolled for an Actor, but before
     * updates have been performed.
     * @function dnd5e.rollDeathSave
     * @memberof hookEvents
     * @param {Actor5e} actor              Actor for which the death saving throw has been rolled.
     * @param {D20Roll} roll               The resulting roll.
     * @param {object} details
     * @param {object} details.updates     Updates that will be applied to the actor as a result of this save.
     * @param {string} details.chatString  Localizable string displayed in the create chat message. If not set, then
     *                                     no chat message will be displayed.
     * @returns {boolean}                  Explicitly return `false` to prevent updates from being performed.
     */
    if ( Hooks.call("dnd5e.rollDeathSave", this, roll, details) === false ) return roll;

    if ( !foundry.utils.isEmpty(details.updates) ) await this.update(details.updates);

    // Display success/failure chat message
    if ( details.chatString ) {
      let chatData = { content: game.i18n.format(details.chatString, {name: this.name}), speaker };
      ChatMessage.applyRollMode(chatData, roll.options.rollMode);
      await ChatMessage.create(chatData);
    }

    // Return the rolled result
    return roll;
  }

  /* -------------------------------------------- */

  /**
   * Get an un-evaluated D20Roll instance used to roll initiative for this Actor.
   * @param {object} [options]                        Options which modify the roll
   * @param {D20Roll.ADV_MODE} [options.advantageMode]    A specific advantage mode to apply
   * @param {string} [options.flavor]                     Special flavor text to apply
   * @returns {D20Roll}                               The constructed but unevaluated D20Roll
   */
  getInitiativeRoll(options={}) {

    // Use a temporarily cached initiative roll
    if ( this._cachedInitiativeRoll ) return this._cachedInitiativeRoll.clone();

    // Obtain required data
    const init = this.system.attributes?.init;
    const abilityId = init?.ability || CONFIG.DND5E.initiativeAbility;
    const data = this.getRollData();
    const flags = this.flags.dnd5e || {};
    if ( flags.initiativeAdv ) options.advantageMode ??= dnd5e.dice.D20Roll.ADV_MODE.ADVANTAGE;

    // Standard initiative formula
    const parts = ["1d20"];

    // Special initiative bonuses
    if ( init ) {
      parts.push(init.mod);
      if ( init.prof.term !== "0" ) {
        parts.push("@prof");
        data.prof = init.prof.term;
      }
      if ( init.bonus ) {
        parts.push("@bonus");
        data.bonus = Roll.replaceFormulaData(init.bonus, data);
      }
    }

    // Ability check bonuses
    if ( "abilities" in this.system ) {
      const abilityBonus = this.system.abilities[abilityId]?.bonuses?.check;
      if ( abilityBonus ) {
        parts.push("@abilityBonus");
        data.abilityBonus = Roll.replaceFormulaData(abilityBonus, data);
      }
    }

    // Global check bonus
    if ( "bonuses" in this.system ) {
      const globalCheckBonus = this.system.bonuses.abilities?.check;
      if ( globalCheckBonus ) {
        parts.push("@globalBonus");
        data.globalBonus = Roll.replaceFormulaData(globalCheckBonus, data);
      }
    }

    // Alert feat
    if ( flags.initiativeAlert ) {
      parts.push("@alertBonus");
      data.alertBonus = 5;
    }

    // Ability score tiebreaker
    const tiebreaker = game.settings.get("dnd5e", "initiativeDexTiebreaker");
    if ( tiebreaker && ("abilities" in this.system) ) {
      const abilityValue = this.system.abilities[abilityId]?.value;
      if ( Number.isNumeric(abilityValue) ) parts.push(String(abilityValue / 100));
    }

    options = foundry.utils.mergeObject({
      flavor: options.flavor ?? game.i18n.localize("DND5E.Initiative"),
      halflingLucky: flags.halflingLucky ?? false,
      critical: null,
      fumble: null
    }, options);

    // Create the d20 roll
    const formula = parts.join(" + ");
    return new CONFIG.Dice.D20Roll(formula, data, options);
  }

  /* -------------------------------------------- */

  /**
   * Roll initiative for this Actor with a dialog that provides an opportunity to elect advantage or other bonuses.
   * @param {object} [rollOptions]      Options forwarded to the Actor#getInitiativeRoll method
   * @returns {Promise<void>}           A promise which resolves once initiative has been rolled for the Actor
   */
  async rollInitiativeDialog(rollOptions={}) {
    // Create and configure the Initiative roll
    const roll = this.getInitiativeRoll(rollOptions);
    const choice = await roll.configureDialog({
      defaultRollMode: game.settings.get("core", "rollMode"),
      title: `${game.i18n.localize("DND5E.InitiativeRoll")}: ${this.name}`,
      chooseModifier: false,
      defaultAction: rollOptions.advantageMode ?? dnd5e.dice.D20Roll.ADV_MODE.NORMAL
    });
    if ( choice === null ) return; // Closed dialog

    // Temporarily cache the configured roll and use it to roll initiative for the Actor
    this._cachedInitiativeRoll = roll;
    await this.rollInitiative({createCombatants: true});
  }

  /* -------------------------------------------- */

  /** @inheritdoc */
  async rollInitiative(options={}, rollOptions={}) {
    this._cachedInitiativeRoll ??= this.getInitiativeRoll(rollOptions);

    /**
     * A hook event that fires before initiative is rolled for an Actor.
     * @function dnd5e.preRollInitiative
     * @memberof hookEvents
     * @param {Actor5e} actor  The Actor that is rolling initiative.
     * @param {D20Roll} roll   The initiative roll.
     */
    if ( Hooks.call("dnd5e.preRollInitiative", this, this._cachedInitiativeRoll) === false ) {
      delete this._cachedInitiativeRoll;
      return null;
    }

    const combat = await super.rollInitiative(options);
    const combatants = this.isToken ? this.getActiveTokens(false, true).reduce((arr, t) => {
      const combatant = game.combat.getCombatantByToken(t.id);
      if ( combatant ) arr.push(combatant);
      return arr;
    }, []) : [game.combat.getCombatantByActor(this.id)];

    /**
     * A hook event that fires after an Actor has rolled for initiative.
     * @function dnd5e.rollInitiative
     * @memberof hookEvents
     * @param {Actor5e} actor           The Actor that rolled initiative.
     * @param {Combatant[]} combatants  The associated Combatants in the Combat.
     */
    Hooks.callAll("dnd5e.rollInitiative", this, combatants);
    delete this._cachedInitiativeRoll;
    return combat;
  }

  /* -------------------------------------------- */

  /**
   * Roll a hit die of the appropriate type, gaining hit points equal to the die roll plus your CON modifier.
   * @param {string} [denomination]  The hit denomination of hit die to roll. Example "d8".
   *                                 If no denomination is provided, the first available HD will be used
   * @param {object} options         Additional options which modify the roll.
   * @returns {Promise<Roll|null>}   The created Roll instance, or null if no hit die was rolled
   */
  async rollHitDie(denomination, options={}) {
    // If no denomination was provided, choose the first available
    let cls = null;
    if ( !denomination ) {
      cls = this.itemTypes.class.find(c => c.system.hitDiceUsed < c.system.levels);
      if ( !cls ) return null;
      denomination = cls.system.hitDice;
    }

    // Otherwise, locate a class (if any) which has an available hit die of the requested denomination
    else cls = this.items.find(i => {
      return (i.system.hitDice === denomination) && ((i.system.hitDiceUsed || 0) < (i.system.levels || 1));
    });

    // If no class is available, display an error notification
    if ( !cls ) {
      ui.notifications.error(game.i18n.format("DND5E.HitDiceWarn", {name: this.name, formula: denomination}));
      return null;
    }

    // Prepare roll data
    const flavor = game.i18n.localize("DND5E.HitDiceRoll");
    const rollConfig = foundry.utils.mergeObject({
      formula: `max(0, 1${denomination} + @abilities.con.mod)`,
      data: this.getRollData(),
      chatMessage: true,
      messageData: {
        speaker: ChatMessage.getSpeaker({actor: this}),
        flavor,
        title: `${flavor}: ${this.name}`,
        rollMode: game.settings.get("core", "rollMode"),
        "flags.dnd5e.roll": {type: "hitDie"}
      }
    }, options);

    /**
     * A hook event that fires before a hit die is rolled for an Actor.
     * @function dnd5e.preRollHitDie
     * @memberof hookEvents
     * @param {Actor5e} actor               Actor for which the hit die is to be rolled.
     * @param {object} config               Configuration data for the pending roll.
     * @param {string} config.formula       Formula that will be rolled.
     * @param {object} config.data          Data used when evaluating the roll.
     * @param {boolean} config.chatMessage  Should a chat message be created for this roll?
     * @param {object} config.messageData   Data used to create the chat message.
     * @param {string} denomination         Size of hit die to be rolled.
     * @returns {boolean}                   Explicitly return `false` to prevent hit die from being rolled.
     */
    if ( Hooks.call("dnd5e.preRollHitDie", this, rollConfig, denomination) === false ) return;

    const roll = await new Roll(rollConfig.formula, rollConfig.data).roll({async: true});
    if ( rollConfig.chatMessage ) roll.toMessage(rollConfig.messageData);

    const hp = this.system.attributes.hp;
    const dhp = Math.min(Math.max(0, hp.max + (hp.tempmax ?? 0)) - hp.value, roll.total);
    const updates = {
      actor: {"system.attributes.hp.value": hp.value + dhp},
      class: {"system.hitDiceUsed": cls.system.hitDiceUsed + 1}
    };

    /**
     * A hook event that fires after a hit die has been rolled for an Actor, but before updates have been performed.
     * @function dnd5e.rollHitDie
     * @memberof hookEvents
     * @param {Actor5e} actor         Actor for which the hit die has been rolled.
     * @param {Roll} roll             The resulting roll.
     * @param {object} updates
     * @param {object} updates.actor  Updates that will be applied to the actor.
     * @param {object} updates.class  Updates that will be applied to the class.
     * @returns {boolean}             Explicitly return `false` to prevent updates from being performed.
     */
    if ( Hooks.call("dnd5e.rollHitDie", this, roll, updates) === false ) return roll;

    // Re-evaluate dhp in the event that it was changed in the previous hook
    const updateOptions = { dhp: (updates.actor?.["system.attributes.hp.value"] ?? hp.value) - hp.value };

    // Perform updates
    if ( !foundry.utils.isEmpty(updates.actor) ) await this.update(updates.actor, updateOptions);
    if ( !foundry.utils.isEmpty(updates.class) ) await cls.update(updates.class);

    return roll;
  }

  /* -------------------------------------------- */

  /**
   * Roll hit points for a specific class as part of a level-up workflow.
   * @param {Item5e} item                         The class item whose hit dice to roll.
   * @param {object} options
   * @param {boolean} [options.chatMessage=true]  Display the chat message for this roll.
   * @returns {Promise<Roll>}                     The completed roll.
   * @see {@link dnd5e.preRollClassHitPoints}
   */
  async rollClassHitPoints(item, { chatMessage=true }={}) {
    if ( item.type !== "class" ) throw new Error("Hit points can only be rolled for a class item.");
    const rollData = {
      formula: `1${item.system.hitDice}`,
      data: item.getRollData(),
      chatMessage
    };
    const flavor = game.i18n.format("DND5E.AdvancementHitPointsRollMessage", { class: item.name });
    const messageData = {
      title: `${flavor}: ${this.name}`,
      flavor,
      speaker: ChatMessage.getSpeaker({ actor: this }),
      "flags.dnd5e.roll": { type: "hitPoints" }
    };

    /**
     * A hook event that fires before hit points are rolled for a character's class.
     * @function dnd5e.preRollClassHitPoints
     * @memberof hookEvents
     * @param {Actor5e} actor            Actor for which the hit points are being rolled.
     * @param {Item5e} item              The class item whose hit dice will be rolled.
     * @param {object} rollData
     * @param {string} rollData.formula  The string formula to parse.
     * @param {object} rollData.data     The data object against which to parse attributes within the formula.
     * @param {object} messageData       The data object to use when creating the message.
     */
    Hooks.callAll("dnd5e.preRollClassHitPoints", this, item, rollData, messageData);

    const roll = new Roll(rollData.formula, rollData.data);
    await roll.evaluate({async: true});

    /**
     * A hook event that fires after hit points haven been rolled for a character's class.
     * @function dnd5e.rollClassHitPoints
     * @memberof hookEvents
     * @param {Actor5e} actor  Actor for which the hit points have been rolled.
     * @param {Roll} roll      The resulting roll.
     */
    Hooks.callAll("dnd5e.rollClassHitPoints", this, roll);

    if ( rollData.chatMessage ) await roll.toMessage(messageData);
    return roll;
  }

  /* -------------------------------------------- */

  /**
   * Roll hit points for an NPC based on the HP formula.
   * @param {object} options
   * @param {boolean} [options.chatMessage=true]  Display the chat message for this roll.
   * @returns {Promise<Roll>}                     The completed roll.
   * @see {@link dnd5e.preRollNPCHitPoints}
   */
  async rollNPCHitPoints({ chatMessage=true }={}) {
    if ( this.type !== "npc" ) throw new Error("NPC hit points can only be rolled for NPCs");
    const rollData = {
      formula: this.system.attributes.hp.formula,
      data: this.getRollData(),
      chatMessage
    };
    const flavor = game.i18n.format("DND5E.HPFormulaRollMessage");
    const messageData = {
      title: `${flavor}: ${this.name}`,
      flavor,
      speaker: ChatMessage.getSpeaker({ actor: this }),
      "flags.dnd5e.roll": { type: "hitPoints" }
    };

    /**
     * A hook event that fires before hit points are rolled for an NPC.
     * @function dnd5e.preRollNPCHitPoints
     * @memberof hookEvents
     * @param {Actor5e} actor            Actor for which the hit points are being rolled.
     * @param {object} rollData
     * @param {string} rollData.formula  The string formula to parse.
     * @param {object} rollData.data     The data object against which to parse attributes within the formula.
     * @param {object} messageData       The data object to use when creating the message.
     */
    Hooks.callAll("dnd5e.preRollNPCHitPoints", this, rollData, messageData);

    const roll = new Roll(rollData.formula, rollData.data);
    await roll.evaluate({async: true});

    /**
     * A hook event that fires after hit points are rolled for an NPC.
     * @function dnd5e.rollNPCHitPoints
     * @memberof hookEvents
     * @param {Actor5e} actor  Actor for which the hit points have been rolled.
     * @param {Roll} roll      The resulting roll.
     */
    Hooks.callAll("dnd5e.rollNPCHitPoints", this, roll);

    if ( rollData.chatMessage ) await roll.toMessage(messageData);
    return roll;
  }

  /* -------------------------------------------- */
  /*  Resting                                     */
  /* -------------------------------------------- */

  /**
   * Configuration options for a rest.
   *
   * @typedef {object} RestConfiguration
   * @property {boolean} dialog            Present a dialog window which allows for rolling hit dice as part of the
   *                                       Short Rest and selecting whether a new day has occurred.
   * @property {boolean} chat              Should a chat message be created to summarize the results of the rest?
   * @property {boolean} newDay            Does this rest carry over to a new day?
   * @property {boolean} [autoHD]          Should hit dice be spent automatically during a short rest?
   * @property {number} [autoHDThreshold]  How many hit points should be missing before hit dice are
   *                                       automatically spent during a short rest.
   */

  /**
   * Results from a rest operation.
   *
   * @typedef {object} RestResult
   * @property {number} dhp            Hit points recovered during the rest.
   * @property {number} dhd            Hit dice recovered or spent during the rest.
   * @property {object} updateData     Updates applied to the actor.
   * @property {object[]} updateItems  Updates applied to actor's items.
   * @property {boolean} longRest      Whether the rest type was a long rest.
   * @property {boolean} newDay        Whether a new day occurred during the rest.
   * @property {Roll[]} rolls          Any rolls that occurred during the rest process, not including hit dice.
   */

  /* -------------------------------------------- */

  /**
   * Take a short rest, possibly spending hit dice and recovering resources, item uses, and pact slots.
   * @param {RestConfiguration} [config]  Configuration options for a short rest.
   * @returns {Promise<RestResult>}       A Promise which resolves once the short rest workflow has completed.
   */
  async shortRest(config={}) {
    config = foundry.utils.mergeObject({
      dialog: true, chat: true, newDay: false, autoHD: false, autoHDThreshold: 3
    }, config);

    /**
     * A hook event that fires before a short rest is started.
     * @function dnd5e.preShortRest
     * @memberof hookEvents
     * @param {Actor5e} actor             The actor that is being rested.
     * @param {RestConfiguration} config  Configuration options for the rest.
     * @returns {boolean}                 Explicitly return `false` to prevent the rest from being started.
     */
    if ( Hooks.call("dnd5e.preShortRest", this, config) === false ) return;

    // Take note of the initial hit points and number of hit dice the Actor has
    const hd0 = this.system.attributes.hd;
    const hp0 = this.system.attributes.hp.value;

    // Display a Dialog for rolling hit dice
    if ( config.dialog ) {
      try { config.newDay = await ShortRestDialog.shortRestDialog({actor: this, canRoll: hd0 > 0});
      } catch(err) { return; }
    }

    // Automatically spend hit dice
    else if ( config.autoHD ) await this.autoSpendHitDice({ threshold: config.autoHDThreshold });

    // Return the rest result
    const dhd = this.system.attributes.hd - hd0;
    const dhp = this.system.attributes.hp.value - hp0;
    return this._rest(config.chat, config.newDay, false, dhd, dhp);
  }

  /* -------------------------------------------- */

  /**
   * Take a long rest, recovering hit points, hit dice, resources, item uses, and spell slots.
   * @param {RestConfiguration} [config]  Configuration options for a long rest.
   * @returns {Promise<RestResult>}       A Promise which resolves once the long rest workflow has completed.
   */
  async longRest(config={}) {
    config = foundry.utils.mergeObject({
      dialog: true, chat: true, newDay: true
    }, config);

    /**
     * A hook event that fires before a long rest is started.
     * @function dnd5e.preLongRest
     * @memberof hookEvents
     * @param {Actor5e} actor             The actor that is being rested.
     * @param {RestConfiguration} config  Configuration options for the rest.
     * @returns {boolean}                 Explicitly return `false` to prevent the rest from being started.
     */
    if ( Hooks.call("dnd5e.preLongRest", this, config) === false ) return;

    if ( config.dialog ) {
      try { config.newDay = await LongRestDialog.longRestDialog({actor: this}); }
      catch(err) { return; }
    }

    return this._rest(config.chat, config.newDay, true);
  }

  /* -------------------------------------------- */

  /**
   * Perform all of the changes needed for a short or long rest.
   *
   * @param {boolean} chat           Summarize the results of the rest workflow as a chat message.
   * @param {boolean} newDay         Has a new day occurred during this rest?
   * @param {boolean} longRest       Is this a long rest?
   * @param {number} [dhd=0]         Number of hit dice spent during so far during the rest.
   * @param {number} [dhp=0]         Number of hit points recovered so far during the rest.
   * @returns {Promise<RestResult>}  Consolidated results of the rest workflow.
   * @private
   */
  async _rest(chat, newDay, longRest, dhd=0, dhp=0) {
    let hitPointsRecovered = 0;
    let hitPointUpdates = {};
    let hitDiceRecovered = 0;
    let hitDiceUpdates = [];
    const rolls = [];

    // Recover hit points & hit dice on long rest
    if ( longRest ) {
      ({ updates: hitPointUpdates, hitPointsRecovered } = this._getRestHitPointRecovery());
      ({ updates: hitDiceUpdates, hitDiceRecovered } = this._getRestHitDiceRecovery());
    }

    // Figure out the rest of the changes
    const result = {
      dhd: dhd + hitDiceRecovered,
      dhp: dhp + hitPointsRecovered,
      updateData: {
        ...hitPointUpdates,
        ...this._getRestResourceRecovery({ recoverShortRestResources: !longRest, recoverLongRestResources: longRest }),
        ...this._getRestSpellRecovery({ recoverSpells: longRest })
      },
      updateItems: [
        ...hitDiceUpdates,
        ...(await this._getRestItemUsesRecovery({ recoverLongRestUses: longRest, recoverDailyUses: newDay, rolls }))
      ],
      longRest,
      newDay
    };
    result.rolls = rolls;

    /**
     * A hook event that fires after rest result is calculated, but before any updates are performed.
     * @function dnd5e.preRestCompleted
     * @memberof hookEvents
     * @param {Actor5e} actor      The actor that is being rested.
     * @param {RestResult} result  Details on the rest to be completed.
     * @returns {boolean}          Explicitly return `false` to prevent the rest updates from being performed.
     */
    if ( Hooks.call("dnd5e.preRestCompleted", this, result) === false ) return result;

    // Perform updates
    await this.update(result.updateData, { isRest: true });
    await this.updateEmbeddedDocuments("Item", result.updateItems, { isRest: true });

    // Display a Chat Message summarizing the rest effects
    if ( chat ) await this._displayRestResultMessage(result, longRest);

    /**
     * A hook event that fires when the rest process is completed for an actor.
     * @function dnd5e.restCompleted
     * @memberof hookEvents
     * @param {Actor5e} actor      The actor that just completed resting.
     * @param {RestResult} result  Details on the rest completed.
     */
    Hooks.callAll("dnd5e.restCompleted", this, result);

    // Return data summarizing the rest effects
    return result;
  }

  /* -------------------------------------------- */

  /**
   * Display a chat message with the result of a rest.
   *
   * @param {RestResult} result         Result of the rest operation.
   * @param {boolean} [longRest=false]  Is this a long rest?
   * @returns {Promise<ChatMessage>}    Chat message that was created.
   * @protected
   */
  async _displayRestResultMessage(result, longRest=false) {
    const { dhd, dhp, newDay } = result;
    const diceRestored = dhd !== 0;
    const healthRestored = dhp !== 0;
    const length = longRest ? "Long" : "Short";

    // Summarize the rest duration
    let restFlavor;
    switch (game.settings.get("dnd5e", "restVariant")) {
      case "normal":
        restFlavor = (longRest && newDay) ? "DND5E.LongRestOvernight" : `DND5E.${length}RestNormal`;
        break;
      case "gritty":
        restFlavor = (!longRest && newDay) ? "DND5E.ShortRestOvernight" : `DND5E.${length}RestGritty`;
        break;
      case "epic":
        restFlavor = `DND5E.${length}RestEpic`;
        break;
    }

    // Determine the chat message to display
    let message;
    if ( diceRestored && healthRestored ) message = `DND5E.${length}RestResult`;
    else if ( longRest && !diceRestored && healthRestored ) message = "DND5E.LongRestResultHitPoints";
    else if ( longRest && diceRestored && !healthRestored ) message = "DND5E.LongRestResultHitDice";
    else message = `DND5E.${length}RestResultShort`;

    // Create a chat message
    let chatData = {
      user: game.user.id,
      speaker: {actor: this, alias: this.name},
      flavor: game.i18n.localize(restFlavor),
      rolls: result.rolls,
      content: game.i18n.format(message, {
        name: this.name,
        dice: longRest ? dhd : -dhd,
        health: dhp
      })
    };
    ChatMessage.applyRollMode(chatData, game.settings.get("core", "rollMode"));
    return ChatMessage.create(chatData);
  }

  /* -------------------------------------------- */

  /**
   * Automatically spend hit dice to recover hit points up to a certain threshold.
   * @param {object} [options]
   * @param {number} [options.threshold=3]  A number of missing hit points which would trigger an automatic HD roll.
   * @returns {Promise<number>}             Number of hit dice spent.
   */
  async autoSpendHitDice({ threshold=3 }={}) {
    const hp = this.system.attributes.hp;
    const max = Math.max(0, hp.max + hp.tempmax);
    let diceRolled = 0;
    while ( (this.system.attributes.hp.value + threshold) <= max ) {
      const r = await this.rollHitDie();
      if ( r === null ) break;
      diceRolled += 1;
    }
    return diceRolled;
  }

  /* -------------------------------------------- */

  /**
   * Recovers actor hit points and eliminates any temp HP.
   * @param {object} [options]
   * @param {boolean} [options.recoverTemp=true]     Reset temp HP to zero.
   * @param {boolean} [options.recoverTempMax=true]  Reset temp max HP to zero.
   * @returns {object}                               Updates to the actor and change in hit points.
   * @protected
   */
  _getRestHitPointRecovery({recoverTemp=true, recoverTempMax=true}={}) {
    const hp = this.system.attributes.hp;
    let max = hp.max;
    let updates = {};
    if ( recoverTempMax ) updates["system.attributes.hp.tempmax"] = 0;
    else max = Math.max(0, max + (hp.tempmax || 0));
    updates["system.attributes.hp.value"] = max;
    if ( recoverTemp ) updates["system.attributes.hp.temp"] = 0;
    return { updates, hitPointsRecovered: max - hp.value };
  }

  /* -------------------------------------------- */

  /**
   * Recovers actor resources.
   * @param {object} [options]
   * @param {boolean} [options.recoverShortRestResources=true]  Recover resources that recharge on a short rest.
   * @param {boolean} [options.recoverLongRestResources=true]   Recover resources that recharge on a long rest.
   * @returns {object}                                          Updates to the actor.
   * @protected
   */
  _getRestResourceRecovery({recoverShortRestResources=true, recoverLongRestResources=true}={}) {
    let updates = {};
    for ( let [k, r] of Object.entries(this.system.resources) ) {
      if ( Number.isNumeric(r.max) && ((recoverShortRestResources && r.sr) || (recoverLongRestResources && r.lr)) ) {
        updates[`system.resources.${k}.value`] = Number(r.max);
      }
    }
    return updates;
  }

  /* -------------------------------------------- */

  /**
   * Recovers spell slots and pact slots.
   * @param {object} [options]
   * @param {boolean} [options.recoverPact=true]     Recover all expended pact slots.
   * @param {boolean} [options.recoverSpells=true]   Recover all expended spell slots.
   * @returns {object}                               Updates to the actor.
   * @protected
   */
  _getRestSpellRecovery({recoverPact=true, recoverSpells=true}={}) {
    const spells = this.system.spells;
    let updates = {};
    if ( recoverPact ) {
      const pact = spells.pact;
      updates["system.spells.pact.value"] = pact.override || pact.max;
    }
    if ( recoverSpells ) {
      for ( let [k, v] of Object.entries(spells) ) {
        updates[`system.spells.${k}.value`] = Number.isNumeric(v.override) ? v.override : (v.max ?? 0);
      }
    }
    return updates;
  }

  /* -------------------------------------------- */

  /**
   * Recovers class hit dice during a long rest.
   *
   * @param {object} [options]
   * @param {number} [options.maxHitDice]  Maximum number of hit dice to recover.
   * @returns {object}                     Array of item updates and number of hit dice recovered.
   * @protected
   */
  _getRestHitDiceRecovery({maxHitDice}={}) {
    // Determine the number of hit dice which may be recovered
    if ( maxHitDice === undefined ) maxHitDice = Math.max(Math.floor(this.system.details.level / 2), 1);

    // Sort classes which can recover HD, assuming players prefer recovering larger HD first.
    const sortedClasses = Object.values(this.classes).sort((a, b) => {
      return (parseInt(b.system.hitDice.slice(1)) || 0) - (parseInt(a.system.hitDice.slice(1)) || 0);
    });

    // Update hit dice usage
    let updates = [];
    let hitDiceRecovered = 0;
    for ( let item of sortedClasses ) {
      const hitDiceUsed = item.system.hitDiceUsed;
      if ( (hitDiceRecovered < maxHitDice) && (hitDiceUsed > 0) ) {
        let delta = Math.min(hitDiceUsed || 0, maxHitDice - hitDiceRecovered);
        hitDiceRecovered += delta;
        updates.push({_id: item.id, "system.hitDiceUsed": hitDiceUsed - delta});
      }
    }
    return { updates, hitDiceRecovered };
  }

  /* -------------------------------------------- */

  /**
   * Recovers item uses during short or long rests.
   * @param {object} [options]
   * @param {boolean} [options.recoverShortRestUses=true]  Recover uses for items that recharge after a short rest.
   * @param {boolean} [options.recoverLongRestUses=true]   Recover uses for items that recharge after a long rest.
   * @param {boolean} [options.recoverDailyUses=true]      Recover uses for items that recharge on a new day.
   * @param {Roll[]} [options.rolls]                       Rolls that have been performed as part of this rest.
   * @returns {Promise<object[]>}                          Array of item updates.
   * @protected
   */
  async _getRestItemUsesRecovery({recoverShortRestUses=true, recoverLongRestUses=true,
    recoverDailyUses=true, rolls}={}) {
    let recovery = [];
    if ( recoverShortRestUses ) recovery.push("sr");
    if ( recoverLongRestUses ) recovery.push("lr");
    if ( recoverDailyUses ) recovery.push("day");
    let updates = [];
    for ( let item of this.items ) {
      const uses = item.system.uses;
      if ( recovery.includes(uses?.per) ) {
        updates.push({_id: item.id, "system.uses.value": uses.max});
      }
      if ( recoverLongRestUses && item.system.recharge?.value ) {
        updates.push({_id: item.id, "system.recharge.charged": true});
      }

      // Items that roll to gain charges on a new day
      if ( recoverDailyUses && uses?.recovery && (uses?.per in CONFIG.DND5E.limitedUseFormulaPeriods) ) {
        const roll = new Roll(uses.recovery, item.getRollData());
        if ( recoverLongRestUses && (game.settings.get("dnd5e", "restVariant") === "gritty") ) {
          roll.alter(7, 0, {multiplyNumeric: true});
        }

        let total = 0;
        try {
          total = (await roll.evaluate({async: true})).total;
        } catch(err) {
          ui.notifications.warn(game.i18n.format("DND5E.ItemRecoveryFormulaWarning", {
            name: item.name,
            formula: uses.recovery
          }));
        }

        const newValue = Math.clamped(uses.value + total, 0, uses.max);
        if ( newValue !== uses.value ) {
          const diff = newValue - uses.value;
          const isMax = newValue === uses.max;
          const locKey = `DND5E.Item${diff < 0 ? "Loss" : "Recovery"}Roll${isMax ? "Max" : ""}`;
          updates.push({_id: item.id, "system.uses.value": newValue});
          rolls.push(roll);
          await roll.toMessage({
            user: game.user.id,
            speaker: {actor: this, alias: this.name},
            flavor: game.i18n.format(locKey, {name: item.name, count: Math.abs(diff)})
          });
        }
      }
    }
    return updates;
  }

  /* -------------------------------------------- */
  /*  Conversion & Transformation                 */
  /* -------------------------------------------- */

  /**
   * Convert all carried currency to the highest possible denomination using configured conversion rates.
   * See CONFIG.DND5E.currencies for configuration.
   * @returns {Promise<Actor5e>}
   * @deprecated since DnD5e 3.0, targeted for removal in DnD5e 3.2.
   */
  convertCurrency() {
    foundry.utils.logCompatibilityWarning(
      "Actor5e.convertCurrency has been moved to CurrencyManager.convertCurrency.",
      { since: "DnD5e 3.0", until: "DnD5e 3.2" }
    );
    return CurrencyManager.convertCurrency(this);
  }

  /* -------------------------------------------- */

  /**
   * Options that determine what properties of the original actor are kept and which are replaced with
   * the target actor.
   *
   * @typedef {object} TransformationOptions
   * @property {boolean} [keepPhysical=false]       Keep physical abilities (str, dex, con)
   * @property {boolean} [keepMental=false]         Keep mental abilities (int, wis, cha)
   * @property {boolean} [keepSaves=false]          Keep saving throw proficiencies
   * @property {boolean} [keepSkills=false]         Keep skill proficiencies
   * @property {boolean} [mergeSaves=false]         Take the maximum of the save proficiencies
   * @property {boolean} [mergeSkills=false]        Take the maximum of the skill proficiencies
   * @property {boolean} [keepClass=false]          Keep proficiency bonus
   * @property {boolean} [keepFeats=false]          Keep features
   * @property {boolean} [keepSpells=false]         Keep spells and spellcasting ability
   * @property {boolean} [keepItems=false]          Keep items
   * @property {boolean} [keepBio=false]            Keep biography
   * @property {boolean} [keepVision=false]         Keep vision
   * @property {boolean} [keepSelf=false]           Keep self
   * @property {boolean} [keepAE=false]             Keep all effects
   * @property {boolean} [keepOriginAE=true]        Keep effects which originate on this actor
   * @property {boolean} [keepOtherOriginAE=true]   Keep effects which originate on another actor
   * @property {boolean} [keepSpellAE=true]         Keep effects which originate from actors spells
   * @property {boolean} [keepFeatAE=true]          Keep effects which originate from actors features
   * @property {boolean} [keepEquipmentAE=true]     Keep effects which originate on actors equipment
   * @property {boolean} [keepClassAE=true]         Keep effects which originate from actors class/subclass
   * @property {boolean} [keepBackgroundAE=true]    Keep effects which originate from actors background
   * @property {boolean} [transformTokens=true]     Transform linked tokens too
   */

  /**
   * Transform this Actor into another one.
   *
   * @param {Actor5e} target                      The target Actor.
   * @param {TransformationOptions} [options={}]  Options that determine how the transformation is performed.
   * @param {boolean} [options.renderSheet=true]  Render the sheet of the transformed actor after the polymorph
   * @returns {Promise<Array<Token>>|null}        Updated token if the transformation was performed.
   */
  async transformInto(target, { keepPhysical=false, keepMental=false, keepSaves=false, keepSkills=false,
    mergeSaves=false, mergeSkills=false, keepClass=false, keepFeats=false, keepSpells=false, keepItems=false,
    keepBio=false, keepVision=false, keepSelf=false, keepAE=false, keepOriginAE=true, keepOtherOriginAE=true,
    keepSpellAE=true, keepEquipmentAE=true, keepFeatAE=true, keepClassAE=true, keepBackgroundAE=true,
    transformTokens=true}={}, {renderSheet=true}={}) {

    // Ensure the player is allowed to polymorph
    const allowed = game.settings.get("dnd5e", "allowPolymorphing");
    if ( !allowed && !game.user.isGM ) {
      ui.notifications.warn("DND5E.PolymorphWarn", {localize: true});
      return null;
    }

    // Get the original Actor data and the new source data
    const o = this.toObject();
    o.flags.dnd5e = o.flags.dnd5e || {};
    o.flags.dnd5e.transformOptions = {mergeSkills, mergeSaves};
    const source = target.toObject();

    if ( keepSelf ) {
      o.img = source.img;
      o.name = `${o.name} (${game.i18n.localize("DND5E.PolymorphSelf")})`;
    }

    // Prepare new data to merge from the source
    const d = foundry.utils.mergeObject(foundry.utils.deepClone({
      type: o.type, // Remain the same actor type
      name: `${o.name} (${source.name})`, // Append the new shape to your old name
      system: source.system, // Get the systemdata model of your new form
      items: source.items, // Get the items of your new form
      effects: o.effects.concat(source.effects), // Combine active effects from both forms
      img: source.img, // New appearance
      ownership: o.ownership, // Use the original actor permissions
      folder: o.folder, // Be displayed in the same sidebar folder
      flags: o.flags, // Use the original actor flags
      prototypeToken: { name: `${o.name} (${source.name})`, texture: {}, sight: {}, detectionModes: [] } // Set a new empty token
    }), keepSelf ? o : {}); // Keeps most of original actor

    // Specifically delete some data attributes
    delete d.system.resources; // Don't change your resource pools
    delete d.system.currency; // Don't lose currency
    delete d.system.bonuses; // Don't lose global bonuses
    if ( keepSpells ) delete d.system.attributes.spellcasting; // Keep spellcasting ability if retaining spells.

    // Specific additional adjustments
    d.system.details.alignment = o.system.details.alignment; // Don't change alignment
    d.system.attributes.exhaustion = o.system.attributes.exhaustion; // Keep your prior exhaustion level
    d.system.attributes.inspiration = o.system.attributes.inspiration; // Keep inspiration
    d.system.spells = o.system.spells; // Keep spell slots
    d.system.attributes.ac.flat = target.system.attributes.ac.value; // Override AC

    // Token appearance updates
    for ( const k of ["width", "height", "alpha", "lockRotation"] ) {
      d.prototypeToken[k] = source.prototypeToken[k];
    }
    for ( const k of ["offsetX", "offsetY", "scaleX", "scaleY", "src", "tint"] ) {
      d.prototypeToken.texture[k] = source.prototypeToken.texture[k];
    }
    for ( const k of ["bar1", "bar2", "displayBars", "displayName", "disposition", "rotation", "elevation"] ) {
      d.prototypeToken[k] = o.prototypeToken[k];
    }

    if ( !keepSelf ) {
      const sightSource = keepVision ? o.prototypeToken : source.prototypeToken;
      for ( const k of ["range", "angle", "visionMode", "color", "attenuation", "brightness", "saturation", "contrast", "enabled"] ) {
        d.prototypeToken.sight[k] = sightSource.sight[k];
      }
      d.prototypeToken.detectionModes = sightSource.detectionModes;

      // Transfer ability scores
      const abilities = d.system.abilities;
      for ( let k of Object.keys(abilities) ) {
        const oa = o.system.abilities[k];
        const prof = abilities[k].proficient;
        const type = CONFIG.DND5E.abilities[k]?.type;
        if ( keepPhysical && (type === "physical") ) abilities[k] = oa;
        else if ( keepMental && (type === "mental") ) abilities[k] = oa;

        // Set saving throw proficiencies.
        if ( keepSaves && oa ) abilities[k].proficient = oa.proficient;
        else if ( mergeSaves && oa ) abilities[k].proficient = Math.max(prof, oa.proficient);
        else abilities[k].proficient = source.system.abilities[k].proficient;
      }

      // Transfer skills
      if ( keepSkills ) d.system.skills = o.system.skills;
      else if ( mergeSkills ) {
        for ( let [k, s] of Object.entries(d.system.skills) ) {
          s.value = Math.max(s.value, o.system.skills[k]?.value ?? 0);
        }
      }

      // Keep specific items from the original data
      d.items = d.items.concat(o.items.filter(i => {
        if ( ["class", "subclass"].includes(i.type) ) return keepClass;
        else if ( i.type === "feat" ) return keepFeats;
        else if ( i.type === "spell" ) return keepSpells;
        else return keepItems;
      }));

      // Transfer classes for NPCs
      if ( !keepClass && d.system.details.cr ) {
        const cls = new dnd5e.dataModels.item.ClassData({levels: d.system.details.cr});
        d.items.push({
          type: "class",
          name: game.i18n.localize("DND5E.PolymorphTmpClass"),
          system: cls.toObject()
        });
      }

      // Keep biography
      if ( keepBio ) d.system.details.biography = o.system.details.biography;

      // Keep senses
      if ( keepVision ) d.system.traits.senses = o.system.traits.senses;

      // Remove active effects
      const oEffects = foundry.utils.deepClone(d.effects);
      const originEffectIds = new Set(oEffects.filter(effect => {
        return !effect.origin || effect.origin === this.uuid;
      }).map(e => e._id));
      d.effects = d.effects.filter(e => {
        if ( keepAE ) return true;
        const origin = e.origin?.startsWith("Actor") || e.origin?.startsWith("Item") ? fromUuidSync(e.origin) : {};
        const originIsSelf = origin?.parent?.uuid === this.uuid;
        const isOriginEffect = originEffectIds.has(e._id);
        if ( isOriginEffect ) return keepOriginAE;
        if ( !isOriginEffect && !originIsSelf ) return keepOtherOriginAE;
        if ( origin.type === "spell" ) return keepSpellAE;
        if ( origin.type === "feat" ) return keepFeatAE;
        if ( origin.type === "background" ) return keepBackgroundAE;
        if ( ["subclass", "class"].includes(origin.type) ) return keepClassAE;
        if ( ["equipment", "weapon", "tool", "loot", "container"].includes(origin.type) ) return keepEquipmentAE;
        return true;
      });
    }

    // Set a random image if source is configured that way
    if ( source.prototypeToken.randomImg ) {
      const images = await target.getTokenImages();
      d.prototypeToken.texture.src = images[Math.floor(Math.random() * images.length)];
    }

    // Set new data flags
    if ( !this.isPolymorphed || !d.flags.dnd5e.originalActor ) d.flags.dnd5e.originalActor = this.id;
    d.flags.dnd5e.isPolymorphed = true;

    // Gather previous actor data
    const previousActorIds = this.getFlag("dnd5e", "previousActorIds") || [];
    previousActorIds.push(this._id);
    foundry.utils.setProperty(d.flags, "dnd5e.previousActorIds", previousActorIds);

    // Update unlinked Tokens, and grab a copy of any actorData adjustments to re-apply
    if ( this.isToken ) {
      const tokenData = d.prototypeToken;
      delete d.prototypeToken;
      tokenData.delta = d;
      const previousActorData = this.token.delta.toObject();
      foundry.utils.setProperty(tokenData, "flags.dnd5e.previousActorData", previousActorData);
      await this.sheet?.close();
      const update = await this.token.update(tokenData);
      if ( renderSheet ) this.sheet?.render(true);
      return update;
    }

    // Close sheet for non-transformed Actor
    await this.sheet?.close();

    /**
     * A hook event that fires just before the actor is transformed.
     * @function dnd5e.transformActor
     * @memberof hookEvents
     * @param {Actor5e} actor                  The original actor before transformation.
     * @param {Actor5e} target                 The target actor into which to transform.
     * @param {object} data                    The data that will be used to create the new transformed actor.
     * @param {TransformationOptions} options  Options that determine how the transformation is performed.
     * @param {object} [options]
     */
    Hooks.callAll("dnd5e.transformActor", this, target, d, {
      keepPhysical, keepMental, keepSaves, keepSkills, mergeSaves, mergeSkills, keepClass, keepFeats, keepSpells,
      keepItems, keepBio, keepVision, keepSelf, keepAE, keepOriginAE, keepOtherOriginAE, keepSpellAE,
      keepEquipmentAE, keepFeatAE, keepClassAE, keepBackgroundAE, transformTokens
    }, {renderSheet});

    // Create new Actor with transformed data
    const newActor = await this.constructor.create(d, {renderSheet});

    // Update placed Token instances
    if ( !transformTokens ) return;
    const tokens = this.getActiveTokens(true);
    const updates = tokens.map(t => {
      const newTokenData = foundry.utils.deepClone(d.prototypeToken);
      newTokenData._id = t.id;
      newTokenData.actorId = newActor.id;
      newTokenData.actorLink = true;

      const dOriginalActor = foundry.utils.getProperty(d, "flags.dnd5e.originalActor");
      foundry.utils.setProperty(newTokenData, "flags.dnd5e.originalActor", dOriginalActor);
      foundry.utils.setProperty(newTokenData, "flags.dnd5e.isPolymorphed", true);
      return newTokenData;
    });
    return canvas.scene?.updateEmbeddedDocuments("Token", updates);
  }

  /* -------------------------------------------- */

  /**
   * If this actor was transformed with transformTokens enabled, then its
   * active tokens need to be returned to their original state. If not, then
   * we can safely just delete this actor.
   * @param {object} [options]
   * @param {boolean} [options.renderSheet=true]  Render Sheet after revert the transformation.
   * @returns {Promise<Actor>|null}  Original actor if it was reverted.
   */
  async revertOriginalForm({renderSheet=true}={}) {
    if ( !this.isPolymorphed ) return;
    if ( !this.isOwner ) {
      ui.notifications.warn("DND5E.PolymorphRevertWarn", {localize: true});
      return null;
    }

    /**
     * A hook event that fires just before the actor is reverted to original form.
     * @function dnd5e.revertOriginalForm
     * @memberof hookEvents
     * @param {Actor} this                 The original actor before transformation.
     * @param {object} [options]
     */
    Hooks.callAll("dnd5e.revertOriginalForm", this, {renderSheet});
    const previousActorIds = this.getFlag("dnd5e", "previousActorIds") ?? [];
    const isOriginalActor = !previousActorIds.length;
    const isRendered = this.sheet.rendered;

    // Obtain a reference to the original actor
    const original = game.actors.get(this.getFlag("dnd5e", "originalActor"));

    // If we are reverting an unlinked token, grab the previous actorData, and create a new token
    if ( this.isToken ) {
      const baseActor = original ? original : game.actors.get(this.token.actorId);
      if ( !baseActor ) {
        ui.notifications.warn(game.i18n.format("DND5E.PolymorphRevertNoOriginalActorWarn", {
          reference: this.getFlag("dnd5e", "originalActor")
        }));
        return;
      }
      const prototypeTokenData = await baseActor.getTokenDocument();
      const actorData = this.token.getFlag("dnd5e", "previousActorData");
      const tokenUpdate = this.token.toObject();
      actorData._id = tokenUpdate.delta._id;
      tokenUpdate.delta = actorData;

      for ( const k of ["width", "height", "alpha", "lockRotation", "name"] ) {
        tokenUpdate[k] = prototypeTokenData[k];
      }
      for ( const k of ["offsetX", "offsetY", "scaleX", "scaleY", "src", "tint"] ) {
        tokenUpdate.texture[k] = prototypeTokenData.texture[k];
      }
      tokenUpdate.sight = prototypeTokenData.sight;
      tokenUpdate.detectionModes = prototypeTokenData.detectionModes;

      await this.sheet.close();
      await canvas.scene?.deleteEmbeddedDocuments("Token", [this.token._id]);
      const token = await TokenDocument.implementation.create(tokenUpdate, {
        parent: canvas.scene, keepId: true, render: true
      });
      if ( isOriginalActor ) {
        await this.unsetFlag("dnd5e", "isPolymorphed");
        await this.unsetFlag("dnd5e", "previousActorIds");
        await this.token.unsetFlag("dnd5e", "previousActorData");
      }
      if ( isRendered && renderSheet ) token.actor?.sheet?.render(true);
      return token;
    }

    if ( !original ) {
      ui.notifications.warn(game.i18n.format("DND5E.PolymorphRevertNoOriginalActorWarn", {
        reference: this.getFlag("dnd5e", "originalActor")
      }));
      return;
    }

    // Get the Tokens which represent this actor
    if ( canvas.ready ) {
      const tokens = this.getActiveTokens(true);
      const tokenData = await original.getTokenDocument();
      const tokenUpdates = tokens.map(t => {
        const update = duplicate(tokenData);
        update._id = t.id;
        delete update.x;
        delete update.y;
        return update;
      });
      await canvas.scene.updateEmbeddedDocuments("Token", tokenUpdates);
    }
    if ( isOriginalActor ) {
      await this.unsetFlag("dnd5e", "isPolymorphed");
      await this.unsetFlag("dnd5e", "previousActorIds");
    }

    // Delete the polymorphed version(s) of the actor, if possible
    if ( game.user.isGM ) {
      const idsToDelete = previousActorIds.filter(id =>
        id !== original.id // Is not original Actor Id
        && game.actors?.get(id) // Actor still exists
      ).concat([this.id]); // Add this id

      await Actor.implementation.deleteDocuments(idsToDelete);
    } else if ( isRendered ) {
      this.sheet?.close();
    }
    if ( isRendered && renderSheet ) original.sheet?.render(isRendered);
    return original;
  }

  /* -------------------------------------------- */

  /**
   * Add additional system-specific sidebar directory context menu options for Actor documents
   * @param {jQuery} html         The sidebar HTML
   * @param {Array} entryOptions  The default array of context menu options
   */
  static addDirectoryContextOptions(html, entryOptions) {
    entryOptions.push({
      name: "DND5E.PolymorphRestoreTransformation",
      icon: '<i class="fa-solid fa-backward"></i>',
      callback: li => {
        const actor = game.actors.get(li.data("documentId"));
        return actor.revertOriginalForm();
      },
      condition: li => {
        const allowed = game.settings.get("dnd5e", "allowPolymorphing");
        if ( !allowed && !game.user.isGM ) return false;
        const actor = game.actors.get(li.data("documentId"));
        return actor && actor.isPolymorphed;
      },
      group: "system"
    }, {
      name: "DND5E.Group.Primary.Set",
      icon: '<i class="fa-solid fa-star"></i>',
      callback: li => {
        game.settings.set("dnd5e", "primaryParty", { actor: game.actors.get(li[0].dataset.documentId) });
      },
      condition: li => {
        const actor = game.actors.get(li[0].dataset.documentId);
        const primary = game.settings.get("dnd5e", "primaryParty")?.actor;
        return game.user.isGM && (actor.type === "group")
          && (actor.system.type.value === "party") && (actor !== primary);
      },
      group: "system"
    }, {
      name: "DND5E.Group.Primary.Remove",
      icon: '<i class="fa-regular fa-star"></i>',
      callback: li => {
        game.settings.set("dnd5e", "primaryParty", { actor: null });
      },
      condition: li => {
        const actor = game.actors.get(li[0].dataset.documentId);
        const primary = game.settings.get("dnd5e", "primaryParty")?.actor;
        return game.user.isGM && (actor === primary);
      },
      group: "system"
    });
  }

  /* -------------------------------------------- */

  /**
   * Add class to actor entry representing the primary group.
   * @param {jQuery} jQuery
   */
  static onRenderActorDirectory(jQuery) {
    const primaryParty = game.settings.get("dnd5e", "primaryParty")?.actor;
    if ( primaryParty ) {
      const element = jQuery[0]?.querySelector(`[data-entry-id="${primaryParty.id}"]`);
      element?.classList.add("primary-party");
    }
  }

  /* -------------------------------------------- */

  /**
   * Format a type object into a string.
   * @param {object} typeData          The type data to convert to a string.
   * @returns {string}
   */
  static formatCreatureType(typeData) {
    if ( typeof typeData === "string" ) return typeData; // Backwards compatibility
    let localizedType;
    if ( typeData.value === "custom" ) {
      localizedType = typeData.custom;
<<<<<<< HEAD
    } else if ( typeData.value in CONFIG.DND5E.creatureTypes ) {
      const code = CONFIG.DND5E.creatureTypes[typeData.value];
      localizedType = game.i18n.localize(typeData.swarm ? `${code.label}Pl` : code.label);
=======
    } else {
      let code = CONFIG.DND5E.creatureTypes[typeData.value];
      localizedType = game.i18n.localize(typeData.swarm ? code.plural : code.label);
>>>>>>> ef7d874f
    }
    let type = localizedType;
    if ( typeData.swarm ) {
      type = game.i18n.format("DND5E.CreatureSwarmPhrase", {
        size: game.i18n.localize(CONFIG.DND5E.actorSizes[typeData.swarm].label),
        type: localizedType
      });
    }
    if (typeData.subtype) type = `${type} (${typeData.subtype})`;
    return type;
  }

  /* -------------------------------------------- */
  /*  Event Listeners and Handlers                */
  /* -------------------------------------------- */

  /** @inheritdoc */
  _onUpdate(data, options, userId) {
    super._onUpdate(data, options, userId);
    this._displayScrollingDamage(options.dhp);
    if ( userId === game.userId ) this._onUpdateExhaustion(data, options);
  }

  /* -------------------------------------------- */

  /**
   * Display changes to health as scrolling combat text.
   * Adapt the font size relative to the Actor's HP total to emphasize more significant blows.
   * @param {number} dhp      The change in hit points that was applied
   * @private
   */
  _displayScrollingDamage(dhp) {
    if ( !dhp ) return;
    dhp = Number(dhp);
    const tokens = this.isToken ? [this.token?.object] : this.getActiveTokens(true);
    for ( const t of tokens ) {
      if ( !t.visible || !t.renderable ) continue;
      const pct = Math.clamped(Math.abs(dhp) / this.system.attributes.hp.max, 0, 1);
      canvas.interface.createScrollingText(t.center, dhp.signedString(), {
        anchor: CONST.TEXT_ANCHOR_POINTS.TOP,
        fontSize: 16 + (32 * pct), // Range between [16, 48]
        fill: CONFIG.DND5E.tokenHPColors[dhp < 0 ? "damage" : "healing"],
        stroke: 0x000000,
        strokeThickness: 4,
        jitter: 0.25
      });
    }
  }

  /* -------------------------------------------- */

  /**
   * TODO: Perform this as part of Actor._preUpdateOperation instead when it becomes available in v12.
   * Handle syncing the Actor's exhaustion level with the ActiveEffect.
   * @param {object} data                          The Actor's update delta.
   * @param {DocumentModificationContext} options  Additional options supplied with the update.
   * @protected
   */
  _onUpdateExhaustion(data, options) {
    const level = foundry.utils.getProperty(data, "system.attributes.exhaustion");
    if ( !Number.isFinite(level) ) return;
    let effect = this.effects.get(ActiveEffect5e.EXHAUSTION);
    if ( level < 1 ) return effect?.delete();
    else if ( effect ) {
      const originalExhaustion = foundry.utils.getProperty(options, "dnd5e.originalExhaustion");
      return effect.update({ "flags.dnd5e.exhaustionLevel": level }, { dnd5e: { originalExhaustion } });
    } else {
      effect = ActiveEffect.implementation.fromStatusEffect("exhaustion", { parent: this });
      effect.updateSource({ "flags.dnd5e.exhaustionLevel": level });
      return ActiveEffect.implementation.create(effect, { parent: this, keepId: true });
    }
  }
}<|MERGE_RESOLUTION|>--- conflicted
+++ resolved
@@ -2815,15 +2815,9 @@
     let localizedType;
     if ( typeData.value === "custom" ) {
       localizedType = typeData.custom;
-<<<<<<< HEAD
     } else if ( typeData.value in CONFIG.DND5E.creatureTypes ) {
       const code = CONFIG.DND5E.creatureTypes[typeData.value];
-      localizedType = game.i18n.localize(typeData.swarm ? `${code.label}Pl` : code.label);
-=======
-    } else {
-      let code = CONFIG.DND5E.creatureTypes[typeData.value];
       localizedType = game.i18n.localize(typeData.swarm ? code.plural : code.label);
->>>>>>> ef7d874f
     }
     let type = localizedType;
     if ( typeData.swarm ) {
