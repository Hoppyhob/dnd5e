import SystemDataModel from "../abstract.mjs";
import EquippableItemTemplate from "./templates/equippable-item.mjs";
import IdentifiableTemplate from "./templates/identifiable.mjs";
import ItemDescriptionTemplate from "./templates/item-description.mjs";
import PhysicalItemTemplate from "./templates/physical-item.mjs";
import CurrencyTemplate from "../shared/currency.mjs";


/**
 * Data definition for Container items.
 * @mixes ItemDescriptionTemplate
 * @mixes IdentifiableTemplate
 * @mixes PhysicalItemTemplate
 * @mixes EquippableItemTemplate
 * @mixes CurrencyTemplate
 *
 * @property {object} capacity              Information on container's carrying capacity.
 * @property {string} capacity.type         Method for tracking max capacity as defined in `DND5E.itemCapacityTypes`.
 * @property {number} capacity.value        Total amount of the type this container can carry.
 * @property {boolean} capacity.weightless  Does the weight of the items in the container carry over to the actor?
 */
export default class ContainerData extends SystemDataModel.mixin(
  ItemDescriptionTemplate, IdentifiableTemplate, PhysicalItemTemplate, EquippableItemTemplate, CurrencyTemplate
) {
  /** @inheritdoc */
  static defineSchema() {
    return this.mergeSchema(super.defineSchema(), {
<<<<<<< HEAD
      quantity: new foundry.data.fields.NumberField({min: 1, max: 1}),
=======
      properties: new foundry.data.fields.SetField(new foundry.data.fields.StringField(), {
        label: "DND5E.ItemContainerProperties"
      }),
>>>>>>> 010cf62b
      capacity: new foundry.data.fields.SchemaField({
        type: new foundry.data.fields.StringField({
          required: true, initial: "weight", blank: false, label: "DND5E.ItemContainerCapacityType"
        }),
        value: new foundry.data.fields.NumberField({
          required: true, min: 0, label: "DND5E.ItemContainerCapacityMax"
        })
      }, {label: "DND5E.ItemContainerCapacity"})
    });
  }

  /* -------------------------------------------- */
<<<<<<< HEAD
  /*  Migrations                                  */
  /* -------------------------------------------- */

  /** @inheritdoc */
  static _migrateData(source) {
    super._migrateData(source);
    ContainerData.#migrateQuantity(source);
  }

  /* -------------------------------------------- */

  /**
   * Force quantity to always be 1.
   * @param {object} source  The candidate source data from which the model will be constructed.
   */
  static #migrateQuantity(source) {
    source.quantity = 1;
  }

  /* -------------------------------------------- */
  /*  Getters                                     */
  /* -------------------------------------------- */

  /**
   * Get all of the items contained in this container. A promise if item is within a compendium.
   * @type {Collection<Item5e>|Promise<Collection<Item5e>>}
   */
  get contents() {
    if ( !this.parent ) return new foundry.utils.Collection();

    // If in a compendium, fetch using getDocuments and return a promise
    if ( this.parent.pack && !this.parent.isEmbedded ) {
      const pack = game.packs.get(this.parent.pack);
      return pack.getDocuments({system: { container: this.parent.id }}).then(d =>
        new foundry.utils.Collection(d.map(d => [d.id, d]))
      );
    }

    // Otherwise use local document collection
    return (this.parent.isEmbedded ? this.parent.actor.items : game.items).reduce((collection, item) => {
      if ( item.system.container === this.parent.id ) collection.set(item.id, item);
      return collection;
    }, new foundry.utils.Collection());
  }

  /* -------------------------------------------- */

  /**
   * Get all of the items in this container and any sub-containers. A promise if item is within a compendium.
   * @type {Collection<Item5e>|Promise<Collection<Item5e>>}
   */
  get allContainedItems() {
    if ( !this.parent ) return new foundry.utils.Collection();
    if ( this.parent.pack ) return this.#allContainedItems();

    return this.contents.reduce((collection, item) => {
      collection.set(item.id, item);
      if ( item.type === "container" ) item.system.allContainedItems.forEach(i => collection.set(i.id, i));
      return collection;
    }, new foundry.utils.Collection());
  }

  /**
   * Asynchronous helper method for fetching all contained items from a compendium.
   * @returns {Promise<Collection<Item5e>>}
   * @private
   */
  async #allContainedItems() {
    return (await this.contents).reduce(async (promise, item) => {
      const collection = await promise;
      collection.set(item.id, item);
      if ( item.type === "container" ) (await item.system.allContainedItems).forEach(i => collection.set(i.id, i));
      return collection;
    }, new foundry.utils.Collection());
  }

  /* -------------------------------------------- */

  /**
   * Fetch a specific contained item.
   * @param {string} id                 ID of the item to fetch.
   * @returns {Item5e|Promise<Item5e>}  Item if found.
   */
  getContainedItem(id) {
    if ( this.parent?.isEmbedded ) return this.parent.actor.items.get(id);
    if ( this.parent?.pack ) return game.packs.get(this.parent.pack)?.getDocument(id);
    return game.items.get(id);
  }

  /* -------------------------------------------- */

  /**
   * Number of items contained in this container including items in sub-containers. Result is a promise if item
   * is within a compendium.
   * @type {number|Promise<number>}
   */
  get contentsCount() {
    const reducer = (count, item) => count + item.system.quantity;
    const items = this.allContainedItems;
    if ( items instanceof Promise ) return items.then(items => items.reduce(reducer, 0));
    return items.reduce(reducer, 0);
  }

  /* -------------------------------------------- */

  /**
   * Weight of the items in this container. Result is a promise if item is within a compendium.
   * @type {number|Promise<number>}
   */
  get contentsWeight() {
    if ( this.parent?.pack && !this.parent?.isEmbedded ) return this.#contentsWeight();
    return this.contents.reduce((weight, item) => weight + item.system.totalWeight, this.currencyWeight);
  }

  /**
   * Asynchronous helper method for calculating the weight of items in a compendium.
   * @returns {Promise<number>}
   */
  async #contentsWeight() {
    const contents = await this.contents;
    return contents.reduce(async (weight, item) => await weight + await item.system.totalWeight, this.currencyWeight);
  }

  /* -------------------------------------------- */

  /**
   * The weight of this container with all of its contents. Result is a promise if item is within a compendium.
   * @type {number|Promise<number>}
   */
  get totalWeight() {
    if ( this.capacity.weightless ) return this.weight;
    const containedWeight = this.contentsWeight;
    if ( containedWeight instanceof Promise ) return containedWeight.then(c => this.weight + c);
    return this.weight + containedWeight;
  }

  /* -------------------------------------------- */

  /**
   * @typedef {object} Item5eCapacityDescriptor
   * @property {number} value  The current total weight or number of items in the container.
   * @property {number} max    The maximum total weight or number of items in the container.
   * @property {number} pct    The percentage of total capacity.
   * @property {string} units  The units label.
   */

  /**
   * Compute capacity information for this container.
   * @returns {Promise<Item5eCapacityDescriptor>}
   */
  async computeCapacity() {
    const { value, type } = this.capacity;
    const context = { max: value };
    if ( type === "weight" ) {
      context.value = await this.contentsWeight;
      context.units = game.i18n.localize("DND5E.AbbreviationLbs");
    } else {
      context.value = await this.contentsCount;
      context.units = game.i18n.localize("DND5E.ItemContainerCapacityItems");
    }
    context.pct = context.max ? (context.value / context.max) * 100 : 0;
    return context;
  }

  /* -------------------------------------------- */
  /*  Socket Event Handlers                       */
  /* -------------------------------------------- */

  /** @inheritdoc */
  async _onUpdate(changed, options, userId) {
    // Keep contents folder synchronized with container
    if ( (game.user.id === userId) && foundry.utils.hasProperty(changed, "folder") ) {
      const contents = await this.contents;
      await Item.updateDocuments(contents.map(c => ({ _id: c.id, folder: changed.folder })), {
        parent: this.parent.parent, pack: this.parent.pack, ...options, render: false
      });
    }

    super._onUpdate(changed, options, userId);
=======
  /*  Data Migrations                             */
  /* -------------------------------------------- */

  /**
   * Migrate the weightless property into `properties`.
   * @param {object} source  The candidate source data from which the model will be constructed.
   */
  static _migrateWeightlessData(source) {
    if ( foundry.utils.getProperty(source, "system.capacity.weightless") === true ) {
      foundry.utils.setProperty(source, "flags.dnd5e.migratedProperties", ["weightlessContents"]);
    }
  }

  /* -------------------------------------------- */
  /*  Data Preparation                            */
  /* -------------------------------------------- */

  /** @inheritdoc */
  prepareDerivedData() {
    const system = this;
    Object.defineProperty(this.capacity, "weightless", {
      get() {
        foundry.utils.logCompatibilityWarning(
          "The `system.capacity.weightless` value on containers has migrated into a property.",
          { since: "DnD5e 2.5", until: "DnD5e 2.7" }
        );
        return system.properties.has("weightlessContents");
      },
      configurable: true
    });
>>>>>>> 010cf62b
  }
}<|MERGE_RESOLUTION|>--- conflicted
+++ resolved
@@ -25,13 +25,10 @@
   /** @inheritdoc */
   static defineSchema() {
     return this.mergeSchema(super.defineSchema(), {
-<<<<<<< HEAD
       quantity: new foundry.data.fields.NumberField({min: 1, max: 1}),
-=======
       properties: new foundry.data.fields.SetField(new foundry.data.fields.StringField(), {
         label: "DND5E.ItemContainerProperties"
       }),
->>>>>>> 010cf62b
       capacity: new foundry.data.fields.SchemaField({
         type: new foundry.data.fields.StringField({
           required: true, initial: "weight", blank: false, label: "DND5E.ItemContainerCapacityType"
@@ -44,8 +41,7 @@
   }
 
   /* -------------------------------------------- */
-<<<<<<< HEAD
-  /*  Migrations                                  */
+  /*  Data Migrations                             */
   /* -------------------------------------------- */
 
   /** @inheritdoc */
@@ -57,178 +53,6 @@
   /* -------------------------------------------- */
 
   /**
-   * Force quantity to always be 1.
-   * @param {object} source  The candidate source data from which the model will be constructed.
-   */
-  static #migrateQuantity(source) {
-    source.quantity = 1;
-  }
-
-  /* -------------------------------------------- */
-  /*  Getters                                     */
-  /* -------------------------------------------- */
-
-  /**
-   * Get all of the items contained in this container. A promise if item is within a compendium.
-   * @type {Collection<Item5e>|Promise<Collection<Item5e>>}
-   */
-  get contents() {
-    if ( !this.parent ) return new foundry.utils.Collection();
-
-    // If in a compendium, fetch using getDocuments and return a promise
-    if ( this.parent.pack && !this.parent.isEmbedded ) {
-      const pack = game.packs.get(this.parent.pack);
-      return pack.getDocuments({system: { container: this.parent.id }}).then(d =>
-        new foundry.utils.Collection(d.map(d => [d.id, d]))
-      );
-    }
-
-    // Otherwise use local document collection
-    return (this.parent.isEmbedded ? this.parent.actor.items : game.items).reduce((collection, item) => {
-      if ( item.system.container === this.parent.id ) collection.set(item.id, item);
-      return collection;
-    }, new foundry.utils.Collection());
-  }
-
-  /* -------------------------------------------- */
-
-  /**
-   * Get all of the items in this container and any sub-containers. A promise if item is within a compendium.
-   * @type {Collection<Item5e>|Promise<Collection<Item5e>>}
-   */
-  get allContainedItems() {
-    if ( !this.parent ) return new foundry.utils.Collection();
-    if ( this.parent.pack ) return this.#allContainedItems();
-
-    return this.contents.reduce((collection, item) => {
-      collection.set(item.id, item);
-      if ( item.type === "container" ) item.system.allContainedItems.forEach(i => collection.set(i.id, i));
-      return collection;
-    }, new foundry.utils.Collection());
-  }
-
-  /**
-   * Asynchronous helper method for fetching all contained items from a compendium.
-   * @returns {Promise<Collection<Item5e>>}
-   * @private
-   */
-  async #allContainedItems() {
-    return (await this.contents).reduce(async (promise, item) => {
-      const collection = await promise;
-      collection.set(item.id, item);
-      if ( item.type === "container" ) (await item.system.allContainedItems).forEach(i => collection.set(i.id, i));
-      return collection;
-    }, new foundry.utils.Collection());
-  }
-
-  /* -------------------------------------------- */
-
-  /**
-   * Fetch a specific contained item.
-   * @param {string} id                 ID of the item to fetch.
-   * @returns {Item5e|Promise<Item5e>}  Item if found.
-   */
-  getContainedItem(id) {
-    if ( this.parent?.isEmbedded ) return this.parent.actor.items.get(id);
-    if ( this.parent?.pack ) return game.packs.get(this.parent.pack)?.getDocument(id);
-    return game.items.get(id);
-  }
-
-  /* -------------------------------------------- */
-
-  /**
-   * Number of items contained in this container including items in sub-containers. Result is a promise if item
-   * is within a compendium.
-   * @type {number|Promise<number>}
-   */
-  get contentsCount() {
-    const reducer = (count, item) => count + item.system.quantity;
-    const items = this.allContainedItems;
-    if ( items instanceof Promise ) return items.then(items => items.reduce(reducer, 0));
-    return items.reduce(reducer, 0);
-  }
-
-  /* -------------------------------------------- */
-
-  /**
-   * Weight of the items in this container. Result is a promise if item is within a compendium.
-   * @type {number|Promise<number>}
-   */
-  get contentsWeight() {
-    if ( this.parent?.pack && !this.parent?.isEmbedded ) return this.#contentsWeight();
-    return this.contents.reduce((weight, item) => weight + item.system.totalWeight, this.currencyWeight);
-  }
-
-  /**
-   * Asynchronous helper method for calculating the weight of items in a compendium.
-   * @returns {Promise<number>}
-   */
-  async #contentsWeight() {
-    const contents = await this.contents;
-    return contents.reduce(async (weight, item) => await weight + await item.system.totalWeight, this.currencyWeight);
-  }
-
-  /* -------------------------------------------- */
-
-  /**
-   * The weight of this container with all of its contents. Result is a promise if item is within a compendium.
-   * @type {number|Promise<number>}
-   */
-  get totalWeight() {
-    if ( this.capacity.weightless ) return this.weight;
-    const containedWeight = this.contentsWeight;
-    if ( containedWeight instanceof Promise ) return containedWeight.then(c => this.weight + c);
-    return this.weight + containedWeight;
-  }
-
-  /* -------------------------------------------- */
-
-  /**
-   * @typedef {object} Item5eCapacityDescriptor
-   * @property {number} value  The current total weight or number of items in the container.
-   * @property {number} max    The maximum total weight or number of items in the container.
-   * @property {number} pct    The percentage of total capacity.
-   * @property {string} units  The units label.
-   */
-
-  /**
-   * Compute capacity information for this container.
-   * @returns {Promise<Item5eCapacityDescriptor>}
-   */
-  async computeCapacity() {
-    const { value, type } = this.capacity;
-    const context = { max: value };
-    if ( type === "weight" ) {
-      context.value = await this.contentsWeight;
-      context.units = game.i18n.localize("DND5E.AbbreviationLbs");
-    } else {
-      context.value = await this.contentsCount;
-      context.units = game.i18n.localize("DND5E.ItemContainerCapacityItems");
-    }
-    context.pct = context.max ? (context.value / context.max) * 100 : 0;
-    return context;
-  }
-
-  /* -------------------------------------------- */
-  /*  Socket Event Handlers                       */
-  /* -------------------------------------------- */
-
-  /** @inheritdoc */
-  async _onUpdate(changed, options, userId) {
-    // Keep contents folder synchronized with container
-    if ( (game.user.id === userId) && foundry.utils.hasProperty(changed, "folder") ) {
-      const contents = await this.contents;
-      await Item.updateDocuments(contents.map(c => ({ _id: c.id, folder: changed.folder })), {
-        parent: this.parent.parent, pack: this.parent.pack, ...options, render: false
-      });
-    }
-
-    super._onUpdate(changed, options, userId);
-=======
-  /*  Data Migrations                             */
-  /* -------------------------------------------- */
-
-  /**
    * Migrate the weightless property into `properties`.
    * @param {object} source  The candidate source data from which the model will be constructed.
    */
@@ -236,6 +60,16 @@
     if ( foundry.utils.getProperty(source, "system.capacity.weightless") === true ) {
       foundry.utils.setProperty(source, "flags.dnd5e.migratedProperties", ["weightlessContents"]);
     }
+  }
+
+  /* -------------------------------------------- */
+
+  /**
+   * Force quantity to always be 1.
+   * @param {object} source  The candidate source data from which the model will be constructed.
+   */
+  static #migrateQuantity(source) {
+    source.quantity = 1;
   }
 
   /* -------------------------------------------- */
@@ -255,6 +89,167 @@
       },
       configurable: true
     });
->>>>>>> 010cf62b
+  }
+
+  /* -------------------------------------------- */
+  /*  Getters                                     */
+  /* -------------------------------------------- */
+
+  /**
+   * Get all of the items contained in this container. A promise if item is within a compendium.
+   * @type {Collection<Item5e>|Promise<Collection<Item5e>>}
+   */
+  get contents() {
+    if ( !this.parent ) return new foundry.utils.Collection();
+
+    // If in a compendium, fetch using getDocuments and return a promise
+    if ( this.parent.pack && !this.parent.isEmbedded ) {
+      const pack = game.packs.get(this.parent.pack);
+      return pack.getDocuments({system: { container: this.parent.id }}).then(d =>
+        new foundry.utils.Collection(d.map(d => [d.id, d]))
+      );
+    }
+
+    // Otherwise use local document collection
+    return (this.parent.isEmbedded ? this.parent.actor.items : game.items).reduce((collection, item) => {
+      if ( item.system.container === this.parent.id ) collection.set(item.id, item);
+      return collection;
+    }, new foundry.utils.Collection());
+  }
+
+  /* -------------------------------------------- */
+
+  /**
+   * Get all of the items in this container and any sub-containers. A promise if item is within a compendium.
+   * @type {Collection<Item5e>|Promise<Collection<Item5e>>}
+   */
+  get allContainedItems() {
+    if ( !this.parent ) return new foundry.utils.Collection();
+    if ( this.parent.pack ) return this.#allContainedItems();
+
+    return this.contents.reduce((collection, item) => {
+      collection.set(item.id, item);
+      if ( item.type === "container" ) item.system.allContainedItems.forEach(i => collection.set(i.id, i));
+      return collection;
+    }, new foundry.utils.Collection());
+  }
+
+  /**
+   * Asynchronous helper method for fetching all contained items from a compendium.
+   * @returns {Promise<Collection<Item5e>>}
+   * @private
+   */
+  async #allContainedItems() {
+    return (await this.contents).reduce(async (promise, item) => {
+      const collection = await promise;
+      collection.set(item.id, item);
+      if ( item.type === "container" ) (await item.system.allContainedItems).forEach(i => collection.set(i.id, i));
+      return collection;
+    }, new foundry.utils.Collection());
+  }
+
+  /* -------------------------------------------- */
+
+  /**
+   * Fetch a specific contained item.
+   * @param {string} id                 ID of the item to fetch.
+   * @returns {Item5e|Promise<Item5e>}  Item if found.
+   */
+  getContainedItem(id) {
+    if ( this.parent?.isEmbedded ) return this.parent.actor.items.get(id);
+    if ( this.parent?.pack ) return game.packs.get(this.parent.pack)?.getDocument(id);
+    return game.items.get(id);
+  }
+
+  /* -------------------------------------------- */
+
+  /**
+   * Number of items contained in this container including items in sub-containers. Result is a promise if item
+   * is within a compendium.
+   * @type {number|Promise<number>}
+   */
+  get contentsCount() {
+    const reducer = (count, item) => count + item.system.quantity;
+    const items = this.allContainedItems;
+    if ( items instanceof Promise ) return items.then(items => items.reduce(reducer, 0));
+    return items.reduce(reducer, 0);
+  }
+
+  /* -------------------------------------------- */
+
+  /**
+   * Weight of the items in this container. Result is a promise if item is within a compendium.
+   * @type {number|Promise<number>}
+   */
+  get contentsWeight() {
+    if ( this.parent?.pack && !this.parent?.isEmbedded ) return this.#contentsWeight();
+    return this.contents.reduce((weight, item) => weight + item.system.totalWeight, this.currencyWeight);
+  }
+
+  /**
+   * Asynchronous helper method for calculating the weight of items in a compendium.
+   * @returns {Promise<number>}
+   */
+  async #contentsWeight() {
+    const contents = await this.contents;
+    return contents.reduce(async (weight, item) => await weight + await item.system.totalWeight, this.currencyWeight);
+  }
+
+  /* -------------------------------------------- */
+
+  /**
+   * The weight of this container with all of its contents. Result is a promise if item is within a compendium.
+   * @type {number|Promise<number>}
+   */
+  get totalWeight() {
+    if ( this.capacity.weightless ) return this.weight;
+    const containedWeight = this.contentsWeight;
+    if ( containedWeight instanceof Promise ) return containedWeight.then(c => this.weight + c);
+    return this.weight + containedWeight;
+  }
+
+  /* -------------------------------------------- */
+
+  /**
+   * @typedef {object} Item5eCapacityDescriptor
+   * @property {number} value  The current total weight or number of items in the container.
+   * @property {number} max    The maximum total weight or number of items in the container.
+   * @property {number} pct    The percentage of total capacity.
+   * @property {string} units  The units label.
+   */
+
+  /**
+   * Compute capacity information for this container.
+   * @returns {Promise<Item5eCapacityDescriptor>}
+   */
+  async computeCapacity() {
+    const { value, type } = this.capacity;
+    const context = { max: value };
+    if ( type === "weight" ) {
+      context.value = await this.contentsWeight;
+      context.units = game.i18n.localize("DND5E.AbbreviationLbs");
+    } else {
+      context.value = await this.contentsCount;
+      context.units = game.i18n.localize("DND5E.ItemContainerCapacityItems");
+    }
+    context.pct = context.max ? (context.value / context.max) * 100 : 0;
+    return context;
+  }
+
+  /* -------------------------------------------- */
+  /*  Socket Event Handlers                       */
+  /* -------------------------------------------- */
+
+  /** @inheritdoc */
+  async _onUpdate(changed, options, userId) {
+    // Keep contents folder synchronized with container
+    if ( (game.user.id === userId) && foundry.utils.hasProperty(changed, "folder") ) {
+      const contents = await this.contents;
+      await Item.updateDocuments(contents.map(c => ({ _id: c.id, folder: changed.folder })), {
+        parent: this.parent.parent, pack: this.parent.pack, ...options, render: false
+      });
+    }
+
+    super._onUpdate(changed, options, userId);
   }
 }