{
  "Dungeons & Dragons 5th Edition": "Dungeons & Dragons 5th Edition",
  "DND5E.title": "Dungeons & Dragons 5th Edition",
  "DND5E.description": "A comprehensive game system for running games of Dungeons & Dragons 5th Edition in the Foundry VTT environment.",

  "SETTINGS.5eDiagN": "Diagonal Movement Rule",
  "SETTINGS.5eDiagL": "Configure which diagonal movement rule should be used for games within this system.",
  "SETTINGS.5eInitTBN": "Initiative Dexterity Tiebreaker",
  "SETTINGS.5eInitTBL": "Append the raw Dexterity ability score to break ties in Initiative.",
  "SETTINGS.5eCurWtN": "Apply Currency Weight",
  "SETTINGS.5eCurWtL": "Carried currency affects character encumbrance following the rules on PHB pg. 143.",
  "SETTINGS.5eDiagPHB": "Player's Handbook (5/5/5)",
  "SETTINGS.5eDiagDMG": "Dungeon Master's Guide (5/10/5)",
  "SETTINGS.5eNoExpN": "Disable Experience Tracking",
  "SETTINGS.5eNoExpL": "Remove experience bars from character sheets.",

  "DND5E.FlagsInstructions": "Configure character features and traits which fine-tune behaviors of the D&D5e system.",
  "DND5E.FlagsTitle": "Configure Special Traits",
  "DND5E.FlagsSave": "Update Special Traits",

  "DND5E.AbilityStr": "Strength",
  "DND5E.AbilityDex": "Dexterity",
  "DND5E.AbilityCon": "Constitution",
  "DND5E.AbilityInt": "Intelligence",
  "DND5E.AbilityWis": "Wisdom",
  "DND5E.AbilityCha": "Charisma",

  "DND5E.ActionMWAK": "Melee Weapon Attack",
  "DND5E.ActionRWAK": "Ranged Weapon Attack",
  "DND5E.ActionMSAK": "Melee Spell Attack",
  "DND5E.ActionRSAK": "Ranged Spell Attack",
  "DND5E.ActionSave": "Saving Throw",
  "DND5E.ActionHeal": "Healing",
  "DND5E.ActionAbil": "Ability Test",
  "DND5E.ActionUtil": "Utility",
  "DND5E.ActionOther": "Other",

  "DND5E.AlignmentLG": "Lawful Good",
  "DND5E.AlignmentNG": "Neutral Good",
  "DND5E.AlignmentCG": "Chaotic Good",
  "DND5E.AlignmentLN": "Lawful Neutral",
  "DND5E.AlignmentTN": "True Neutral",
  "DND5E.AlignmentCN": "Chaotic Neutral",
  "DND5E.AlignmentLE": "Lawful Evil",
  "DND5E.AlignmentNE": "Neutral Evil",
  "DND5E.AlignmentCE": "Chaotic Evil",

  "DND5E.BonusSave": "Saving Throw Bonus",
  "DND5E.BonusAbility": "Ability Check Bonus",
  "DND5E.BonusSkill": "Skill Check Bonus",
  "DND5E.BonusDamage": "Melee/Ranged Damage Bonus",
  "DND5E.BonusSaveForm": "Update Bonuses",
  "DND5E.BonusesInstructions": "Configure character bonuses which are added to the appropriate dice roll",
  "DND5E.BonusTitle": "Configure Actor Bonuses",

  "DND5E.ChatReqMats": "Required Materials",
  "DND5E.ChatOtherFormula": "Other Formula",

  "DND5E.ComponentVerbal": "Verbal",
  "DND5E.ComponentSomatic": "Somatic",
  "DND5E.ComponentMaterial": "Material",

  "DND5E.ConBlinded": "Blinded",
  "DND5E.ConCharmed": "Charmed",
  "DND5E.ConDeafened": "Deafened",
  "DND5E.ConFrightened": "Frightened",
  "DND5E.ConGrappled": "Grappled",
  "DND5E.ConIncapacitated": "Incapacitated",
  "DND5E.ConInvisible": "Invisible",
  "DND5E.ConParalyzed": "Paralyzed",
  "DND5E.ConPetrified": "Petrified",
  "DND5E.ConPoisoned": "Poisoned",
  "DND5E.ConProne": "Prone",
  "DND5E.ConRestrained": "Restrained",
  "DND5E.ConStunned": "Stunned",
  "DND5E.ConUnconscious": "Unconscious",
  "DND5E.ConExhaustion": "Exhaustion",
  "DND5E.ConDiseased": "Diseased",

  "DND5E.ConsumablePotion": "Potion",
  "DND5E.ConsumablePoison": "Poison",
  "DND5E.ConsumableScroll": "Scroll",
  "DND5E.ConsumableWand": "Wand",
  "DND5E.ConsumableRod": "Rod",
  "DND5E.ConsumableTrinket": "Trinket",

  "DND5E.CurrencyPP": "Platinum",
  "DND5E.CurrencyGP": "Gold",
  "DND5E.CurrencyEP": "Electrum",
  "DND5E.CurrencySP": "Silver",
  "DND5E.CurrencyCP": "Copper",

  "DND5E.DamageAcid": "Acid",
  "DND5E.DamageBludgeoning": "Bludgeoning",
  "DND5E.DamageCold": "Cold",
  "DND5E.DamageFire": "Fire",
  "DND5E.DamageForce": "Force",
  "DND5E.DamageLightning": "Lightning",
  "DND5E.DamageNecrotic": "Necrotic",
  "DND5E.DamagePiercing": "Piercing",
  "DND5E.DamagePoison": "Poison",
  "DND5E.DamagePsychic": "Psychic",
  "DND5E.DamageRadiant": "Radiant",
  "DND5E.DamageSlashing": "Slashing",
  "DND5E.DamageThunder": "Thunder",

  "DND5E.DistAny": "Any",
  "DND5E.DistSelf": "Self",
  "DND5E.DistTouch": "Touch",
  "DND5E.DistFt": "Feet",
  "DND5E.DistMi": "Miles",

  "DND5E.EquipmentLight": "Light Armor",
  "DND5E.EquipmentMedium": "Medium Armor",
  "DND5E.EquipmentHeavy": "Heavy Armor",
  "DND5E.EquipmentBonus": "Magical Bonus",
  "DND5E.EquipmentNatural": "Natural Armor",
  "DND5E.EquipmentShield": "Shield",
  "DND5E.EquipmentClothing": "Clothing",
  "DND5E.EquipmentTrinket": "Trinket",

  "DND5E.FilterTitle": "Filter",
  "DND5E.FilterAction": "Action",
  "DND5E.FilterBonus": "Bonus",
  "DND5E.FilterConcentration": "Conc.",
  "DND5E.FilterEquipped": "Equipped",
  "DND5E.FilterPrepared": "Prepared",
  "DND5E.FilterReaction": "Reaction",
  "DND5E.FilterRitual": "Ritual",
  "DND5E.FilterNoSpells": "No spells found for this set of filters.",

  "DND5E.HealingTemp": "Healing (Temporary)",

  "DND5E.ItemContainerCapacity": "Capacity",
  "DND5E.ItemContainerCapacityItems": "Items",
  "DND5E.ItemContainerCapacityType": "Capacity Type",
  "DND5E.ItemContainerCapacityWeight": "Weight",
  "DND5E.ItemContainerDetails": "Container Details",
  "DND5E.ItemContainerHeader": "Containers",
  "DND5E.ItemContainerProperties": "Container Properties",
  "DND5E.ItemContainerWeightless": "Weightless Contents",

  "DND5E.LimitedUseSR": "Short Rest",
  "DND5E.LimitedUseLR": "Long Rest",
  "DND5E.LimitedUseDay": "Day",
  "DND5E.LimitedUseCharges": "Charges",

  "DND5E.SchoolAbj": "Abjuration",
  "DND5E.SchoolCon": "Conjuration",
  "DND5E.SchoolDiv": "Divination",
  "DND5E.SchoolEnc": "Enchantment",
  "DND5E.SchoolEvo": "Evocation",
  "DND5E.SchoolIll": "Illusion",
  "DND5E.SchoolNec": "Necromancy",
  "DND5E.SchoolTrs": "Transmutation",

  "DND5E.SenseBS": "Blindsight",
  "DND5E.SenseDV": "Darkvision",
  "DND5E.SenseTS": "Tremorsense",
  "DND5E.SenseTR": "Truesight",

  "DND5E.SkillAcr": "Acrobatics",
  "DND5E.SkillAni": "Animal Handling",
  "DND5E.SkillArc": "Arcana",
  "DND5E.SkillAth": "Athletics",
  "DND5E.SkillDec": "Deception",
  "DND5E.SkillHis": "History",
  "DND5E.SkillIns": "Insight",
  "DND5E.SkillItm": "Intimidation",
  "DND5E.SkillInv": "Investigation",
  "DND5E.SkillMed": "Medicine",
  "DND5E.SkillNat": "Nature",
  "DND5E.SkillPrc": "Perception",
  "DND5E.SkillPrf": "Performance",
  "DND5E.SkillPer": "Persuasion",
  "DND5E.SkillRel": "Religion",
  "DND5E.SkillSlt": "Sleight of Hand",
  "DND5E.SkillSte": "Stealth",
  "DND5E.SkillSur": "Survival",

  "DND5E.SpellAdd": "Add Spell",
  "DND5E.SpellNone": "None",
  "DND5E.SpellCantrip": "Cantrip",
  "DND5E.SpellLevel": "Spell Level",
  "DND5E.SpellSchool": "Spell School",
  "DND5E.SpellUsage": "Spell Usage",

  "DND5E.SpellLevel0": "Cantrip",
  "DND5E.SpellLevel1": "1st Level",
  "DND5E.SpellLevel2": "2nd Level",
  "DND5E.SpellLevel3": "3rd Level",
  "DND5E.SpellLevel4": "4th Level",
  "DND5E.SpellLevel5": "5th Level",
  "DND5E.SpellLevel6": "6th Level",
  "DND5E.SpellLevel7": "7th Level",
  "DND5E.SpellLevel8": "8th Level",
  "DND5E.SpellLevel9": "9th Level",

  "DND5E.SpellPrepAlways": "Always Available",
  "DND5E.SpellPrepPrepared": "Prepared",
  "DND5E.SpellPrepInnate": "Innate Spellcasting",
  "DND5E.SpellPrepPact": "Pact Magic",

  "DND5E.TargetAlly": "Ally",
  "DND5E.TargetCreature": "Creature",
  "DND5E.TargetCylinder": "Cylinder",
  "DND5E.TargetCone": "Cone",
  "DND5E.TargetCube": "Cube",
  "DND5E.TargetEnemy": "Enemy",
  "DND5E.TargetLine": "Line",
  "DND5E.TargetObject": "Object",
  "DND5E.TargetRadius": "Radius",
  "DND5E.TargetSelf": "Self",
  "DND5E.TargetSphere": "Sphere",
  "DND5E.TargetSquare": "Square",
  "DND5E.TargetSpace": "Space",
  "DND5E.TargetWall": "Wall",

  "DND5E.TimeInst": "Instantaneous",
  "DND5E.TimeTurn": "Turns",
  "DND5E.TimeRound": "Rounds",
  "DND5E.TimeMinute": "Minutes",
  "DND5E.TimeHour": "Hours",
  "DND5E.TimeDay": "Days",
  "DND5E.TimeMonth": "Months",
  "DND5E.TimeYear": "Years",
  "DND5E.TimePerm": "Permanent",

  "DND5E.TraitArmorProf": "Armor Proficiencies",
  "DND5E.TraitToolProf": "Tool Proficiencies",
  "DND5E.TraitWeaponProf": "Weapon Proficiencies",

  "DND5E.WeaponSimpleM": "Simple Melee",
  "DND5E.WeaponSimpleR": "Simple Ranged",
  "DND5E.WeaponMartialM": "Martial Melee",
  "DND5E.WeaponMartialR": "Martial Ranged",
  "DND5E.WeaponNatural": "Natural",
  "DND5E.WeaponImprov": "Improvised",
  "DND5E.WeaponAmmo": "Ammunition",

  "DND5E.WeaponPropertiesAmm": "Ammunition",
  "DND5E.WeaponPropertiesHvy": "Heavy",
  "DND5E.WeaponPropertiesFin": "Finesse",
  "DND5E.WeaponPropertiesFir": "Firearm",
  "DND5E.WeaponPropertiesFoc": "Focus",
  "DND5E.WeaponPropertiesLgt": "Light",
  "DND5E.WeaponPropertiesLod": "Loading",
  "DND5E.WeaponPropertiesRch": "Reach",
  "DND5E.WeaponPropertiesRel": "Reload",
  "DND5E.WeaponPropertiesRet": "Returning",
  "DND5E.WeaponPropertiesSpc": "Special",
  "DND5E.WeaponPropertiesThr": "Thrown",
  "DND5E.WeaponPropertiesTwo": "Two-Handed",
  "DND5E.WeaponPropertiesVer": "Versatile",

  "DND5E.Action": "Action",
  "DND5E.Add": "Add",
  "DND5E.Attack": "Attack",
  "DND5E.Attributes": "Attributes",
  "DND5E.Attuned": "Attuned",
  "DND5E.ArmorClass": "Armor Class",
  "DND5E.Biography": "Biography",
<<<<<<< HEAD
  "DND5E.Bonuses": "Character Bonuses",
=======
  "DND5E.Charges": "Charges",
>>>>>>> 931aec2c
  "DND5E.Charged": "Charged",
  "DND5E.ConImm": "Condition Immunities",
  "DND5E.Damage": "Damage",
  "DND5E.DamImm": "Damage Immunities",
  "DND5E.DamRes": "Damage Resistances",
  "DND5E.DamVuln": "Damage Vulnerabilities",
  "DND5E.DeathSave": "Death Saving Throws",
  "DND5E.Description": "Description",
  "DND5E.Details": "Details",
  "DND5E.Equipped": "Equipped",
  "DND5E.Exhaustion": "Exhaustion",
  "DND5E.Health": "Health",
  "DND5E.Healing": "Healing",
  "DND5E.HealthFormula": "Health Formula",
  "DND5E.HitDice": "Hit Dice",
  "DND5E.Inventory": "Inventory",
  "DND5E.Inspiration": "Inspiration",
  "DND5E.Features": "Features",
  "DND5E.LairAct": "Lair Action",
  "DND5E.Languages": "Languages",
  "DND5E.LegAct": "Legd. Actions",
  "DND5E.LegRes": "Legd. Resistance",
  "DND5E.None": "None",
  "DND5E.RestS": "S. Rest",
  "DND5E.RestL": "L. Rest",
  "DND5E.ResourcePrimary": "Resource 1",
  "DND5E.ResourceSecondary": "Resource 2",
  "DND5E.ResourceTertiary": "Resource 3",
  "DND5E.Senses": "Senses",
  "DND5E.Save": "Save",
  "DND5E.Size": "Size",
  "DND5E.Special": "Special",
  "DND5E.Speed": "Speed",
  "DND5E.SpeedSpecial": "Special Movement",
  "DND5E.Spellbook": "Spellbook",
  "DND5E.SpecialTraits": "Special Traits",
  "DND5E.Usage": "Usage",
  "DND5E.Versatile": "Versatile",
  "DND5E.Proficiency": "Proficiency",
  "DND5E.Weight": "Weight"
}<|MERGE_RESOLUTION|>--- conflicted
+++ resolved
@@ -260,11 +260,8 @@
   "DND5E.Attuned": "Attuned",
   "DND5E.ArmorClass": "Armor Class",
   "DND5E.Biography": "Biography",
-<<<<<<< HEAD
   "DND5E.Bonuses": "Character Bonuses",
-=======
   "DND5E.Charges": "Charges",
->>>>>>> 931aec2c
   "DND5E.Charged": "Charged",
   "DND5E.ConImm": "Condition Immunities",
   "DND5E.Damage": "Damage",
